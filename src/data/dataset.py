--- conflicted
+++ resolved
@@ -27,11 +27,8 @@
     voxelize_mesh,
     sample_outer_surface_in_voxel,
     sample_inner_volume_in_voxel,
-<<<<<<< HEAD
-=======
 )
 from utils.coordinate_transform import (
->>>>>>> 703653c3
     unnormalize_vertices_per_max_dim,
     normalize_vertices_per_max_dim
 )
