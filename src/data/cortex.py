--- conflicted
+++ resolved
@@ -18,11 +18,7 @@
 from trimesh import Trimesh
 from trimesh.scene.scene import Scene
 from pytorch3d.structures import Meshes
-<<<<<<< HEAD
-from pytorch3d.loss import mesh_edge_loss
-=======
 from pytorch3d.ops import sample_points_from_meshes
->>>>>>> 703653c3
 
 from utils.modes import DataModes, ExecModes
 from utils.logging import measure_time
@@ -31,17 +27,9 @@
     voxelize_mesh,
     voxelize_contour,
     create_mesh_from_voxels,
-<<<<<<< HEAD
-    unnormalize_vertices_per_max_dim,
-    normalize_vertices_per_max_dim,
-    sample_inner_volume_in_voxel,
-    normalize_min_max,
-    mirror_mesh_at_plane
-=======
     create_mesh_from_pixels,
     mirror_mesh_at_plane,
     normalize_min_max,
->>>>>>> 703653c3
 )
 from utils.coordinate_transform import (
     unnormalize_vertices_per_max_dim,
@@ -103,12 +91,9 @@
                  **kwargs):
         super().__init__(ids, mode)
 
-<<<<<<< HEAD
-=======
         assert patch_mode in ("multi-patch", "single-patch", "no"),\
                 "Unknown patch mode."
 
->>>>>>> 703653c3
         if structure_type == "cerebral_cortex":
             seg_label_names = 'all' # all present labels are combined
             mesh_label_names = ("rh_pial", "lh_pial")
@@ -243,10 +228,6 @@
                         combine_labels(l, self.seg_label_names) for l in self.voxel_labels
                     ]
 
-<<<<<<< HEAD
-        # Marching cubes mesh labels if patch mode
-        if patch_mode:
-=======
         else: # multi-patch mode
             self.data, self.voxel_labels, self._files = self._get_multi_patches(
                 img_filename=self.img_filename, label_filename=self.label_filename
@@ -254,7 +235,6 @@
 
         # Marching cubes mesh labels if any patch mode
         if self.patch_mode != "no":
->>>>>>> 703653c3
             self.mesh_labels = self._load_mc_dataMesh()
 
     def mean_area(self):
@@ -495,11 +475,7 @@
                             *args, **kwargs):
         """
         One data item has the form
-<<<<<<< HEAD
-        (3D input image, 3D voxel label, points, faces, normals)
-=======
         (image, voxel label, points, faces, normals)
->>>>>>> 703653c3
         with types all of type torch.Tensor
         """
         # Use mesh target type of object if not specified
@@ -514,14 +490,6 @@
         )
 
         # Fit patch size
-<<<<<<< HEAD
-        img = img_with_patch_size(img, self.patch_size, False)
-        voxel_label = img_with_patch_size(voxel_label,
-                                          self.patch_size, True)
-
-        # Potentially augment
-        if self._augment:
-=======
         if self.ndims == 3:
             img = img_with_patch_size(img, self.patch_size, False)
             voxel_label = img_with_patch_size(voxel_label,
@@ -535,7 +503,6 @@
 
         # Potentially augment
         if self._augment and self.ndims == 3:
->>>>>>> 703653c3
             assert all(
                 (np.array(img.shape) - np.array(self.patch_size)) % 2 == 0
             ), "Padding must be symmetric for augmentation."
@@ -568,25 +535,6 @@
     def _get_mesh_target(self, index, target_type):
         """ Ground truth points and optionally normals """
         if target_type == 'pointcloud':
-<<<<<<< HEAD
-            points = self.mesh_labels[index].vertices
-            normals = np.array([]) # Empty, not used
-            faces = np.array([]) # Empty, not used
-            perm = torch.randperm(points.shape[1])
-            perm = perm[:self.n_ref_points_per_structure]
-            points = points[:,perm,:]
-        elif target_type == 'mesh':
-            points = self.mesh_labels[index].vertices
-            normals = self.mesh_labels[index].normals
-            faces = np.array([]) # Empty, not used
-            perm = torch.randperm(points.shape[1])
-            perm = perm[:self.n_ref_points_per_structure]
-            points = points[:,perm,:]
-            normals = normals[:,perm,:]
-        elif target_type == 'full_mesh':
-            points = self.mesh_labels[index].vertices
-            normals = self.mesh_labels[index].normals
-=======
             points = self.point_labels[index]
             normals = np.array([]) # Empty, not used
             faces = np.array([]) # Empty, not used
@@ -597,7 +545,6 @@
         elif target_type == 'full_mesh':
             points = self.mesh_labels[index].vertices
             normals = self.mesh_labels[index].normals
->>>>>>> 703653c3
             faces = self.mesh_labels[index].faces
         else:
             raise ValueError("Invalid mesh target type.")
@@ -623,11 +570,6 @@
 
         return data
 
-<<<<<<< HEAD
-    def _load_data3D(self, filename: str, is_label: bool, pad_width=2):
-        """Load the image data or load a patch of each image centered at 'patch_origin' and of
-        shape 'patch_shape' with each side padded with 'pad' zeros. """
-=======
     def _load_single_data2D(self, filename: str, is_label: bool):
         """Load the image data """
 
@@ -650,7 +592,6 @@
         """Load the image data or load a single patch of each image centered
         at 'patch_origin' and of shape 'patch_shape' with each side padded
         with 'pad' zeros. """
->>>>>>> 703653c3
 
         data = self._load_data3D_raw(filename)
 
@@ -912,8 +853,6 @@
 
         return data
 
-<<<<<<< HEAD
-=======
     def _load_ms_dataMesh(self):
         """ Create ground truth meshes from pixel labels."""
         data = []
@@ -949,7 +888,6 @@
 
         return points, normals
 
->>>>>>> 703653c3
     def augment_data(self, img, label, coordinates):
         assert self._augment, "No augmentation in this dataset."
         return flip_img(img, label, coordinates)