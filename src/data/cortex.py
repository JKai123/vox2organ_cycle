
""" Cortex dataset handler """

__author__ = "Fabi Bongratz"
__email__ = "fabi.bongratz@gmail.com"

import os
import random
import logging
from enum import IntEnum
from copy import deepcopy

import torch
import torch.nn.functional as F
import numpy as np
import nibabel as nib
import trimesh
from trimesh import Trimesh
from trimesh.scene.scene import Scene
from pytorch3d.structures import Meshes
from pytorch3d.ops import sample_points_from_meshes

from utils.modes import DataModes, ExecModes
from utils.logging import measure_time
from utils.mesh import Mesh, generate_sphere_template
from utils.utils import (
    voxelize_mesh,
    voxelize_contour,
    create_mesh_from_voxels,
    create_mesh_from_pixels,
    mirror_mesh_at_plane,
    normalize_min_max,
)
from utils.coordinate_transform import (
    unnormalize_vertices_per_max_dim,
    normalize_vertices_per_max_dim,
)
from utils.sample_points_from_contours import sample_points_from_contours
from data.dataset import (
    DatasetHandler,
    flip_img,
    img_with_patch_size,
    offset_due_to_padding
)

class CortexLabels(IntEnum):
    right_white_matter = 41
    left_white_matter = 2
    left_cerebral_cortex = 3
    right_cerebral_cortex = 42

def combine_labels(labels, names):
    """ Only consider labels in 'names' and set all those labels equally to 1
    """
    ids = [CortexLabels[n].value for n in names]

    return np.isin(labels, ids).astype(int)

class Cortex(DatasetHandler):
    """ Cortex dataset

    It loads all data specified by 'ids' directly into memory.

    :param list ids: The ids of the files the dataset split should contain, example:
        ['1000_3', '1001_3',...]
    :param DataModes datamode: TRAIN, VALIDATION, or TEST
    :param str raw_data_dir: The raw base folder, contains folders
    corresponding to sample ids
    :param augment: Use image augmentation during training if 'True'
    :param patch_size: The patch size of the images, e.g. (256, 256, 256)
    :param mesh_target_type: 'mesh' or 'pointcloud'
    :param n_ref_points_per_structure: The number of ground truth points
    per 3D structure.
    :param structure_type: Either 'white_matter' or 'cerebral_cortex'
    :param patch_mode: Whether to extract patches from the data.
    :param patch_origin: The anker of an extracted patch, only has an effect if
    patch_mode is True.
    :param select_patch_size: The size of the cut out patches. Can be different
    to patch_size, e.g., if extracted patches should be resized after
    extraction.
    :param mc_step_size: The marching cubes step size.
    """

    img_filename = "mri.nii.gz"
    label_filename = "aseg.nii.gz"

    def __init__(self, ids: list, mode: DataModes, raw_data_dir: str,
                 augment: bool, patch_size, mesh_target_type: str,
                 n_ref_points_per_structure: int, structure_type: str,
                 patch_mode: str="no", patch_origin=(0,0,0), select_patch_size=None,
                 **kwargs):
        super().__init__(ids, mode)

        assert patch_mode in ("multi-patch", "single-patch", "no"),\
                "Unknown patch mode."

        if structure_type == "cerebral_cortex":
            seg_label_names = 'all' # all present labels are combined
            mesh_label_names = ("rh_pial", "lh_pial")
        elif structure_type == "white_matter":
            if patch_mode=="single-patch":
                seg_label_names = ("right_white_matter",)
                mesh_label_names = ("rh_white",)
            elif patch_mode == "multi-patch":
                seg_label_names = ("left_white_matter", "right_white_matter")
                mesh_label_names = ("all",)
            else: # not patch mode
                if len(patch_size) == 3: # 3D
                    seg_label_names = ("voxelized_mesh", "voxelized_mesh")
                    mesh_label_names = ("lh_white", "rh_white")
                elif len(patch_size) == 2: # 2D
                    seg_label_names = ("right_white_matter",)
                    mesh_label_names = ("rh_white",)
                else:
                    raise ValueError("Wrong dimensionality.")
        else:
            raise ValueError("Unknown structure type.")

        self.structure_type = structure_type
        self._raw_data_dir = raw_data_dir
        self._augment = augment
        self._mesh_target_type = mesh_target_type
        self._patch_origin = patch_origin
        self._mc_step_size = kwargs.get('mc_step_size', 1)
        self.ndims = len(patch_size)
        self.patch_mode = patch_mode
        self.patch_size = tuple(patch_size)
        self.select_patch_size = select_patch_size if (
            select_patch_size is not None) else patch_size
        self.n_m_classes = len(mesh_label_names)
        assert self.n_m_classes == kwargs.get("n_m_classes",
                                              len(mesh_label_names)),\
                "Number of mesh classes incorrect."
        self.n_ref_points_per_structure = n_ref_points_per_structure
        self.mesh_label_names = mesh_label_names
        self.seg_label_names = seg_label_names
        self.n_structures = len(mesh_label_names)
        # Vertex labels are combined into one class (and background)
        self.n_v_classes = 2

        if self.ndims == 3:
            self._prepare_data_3D()
        elif self.ndims == 2:
            self._prepare_data_2D()
        else:
            raise ValueError("Unknown number of dimensions ", ndims)

        # NORMALIZE images
        for i, d in enumerate(self.data):
            self.data[i] = normalize_min_max(d)

        # Point and normal labels
        self.point_labels, self.normal_labels = self._load_ref_points()

        assert self.__len__() == len(self.data)
        assert self.__len__() == len(self.voxel_labels)
        assert self.__len__() == len(self.mesh_labels)

    def _prepare_data_2D(self):
        """ Load 2D data """

        # Check constraints
        assert self.patch_mode == "no",\
                "Patch mode not supported for 2D data."
        assert 'voxelized_mesh' not in self.seg_label_names,\
                "Voxelization of mesh not possible for 2D data."

        # Load images
        self.data = self._load_single_data2D(
            filename=self.img_filename, is_label=False
        )

        # Load voxel labels
        self.voxel_labels = self._load_single_data2D(
            filename=self.label_filename, is_label=True
        )
        if self.seg_label_names == "all":
            for vl in self.voxel_labels:
                vl[vl > 1] = 1
        else:
            self.voxel_labels = [
                combine_labels(l, self.seg_label_names) for l in self.voxel_labels
            ]

        # Marching squares mesh labels
        self.mesh_labels = self._load_ms_dataMesh()

        # Update voxel labels as we chose only the main region for the mesh and
        # ignore small 'artifact' regions
        self.voxel_labels = self._create_voxel_labels_from_contours()

    def _prepare_data_3D(self):
        """ Load 3D data """

        # Check constraints
        assert (self.patch_mode == "no"
                or 'voxelized_mesh' not in self.seg_label_names),\
            "Voxelized mesh not possible as voxel ground truth in patch mode."
        assert (self.patch_mode != "single-patch"
                or len(self.seg_label_names) == 1),\
                "Can only use one segmentation class in single-patch mode."

        if self.patch_mode != "multi-patch": # no patch mode or single-patch
            # Image data
            self.data = self._load_single_data3D(
                filename=self.img_filename, is_label=False,
<<<<<<< HEAD
                extract_patch=(patch_mode == "single-patch")
=======
                extract_patch=self.patch_mode in ("single-patch", "no")
>>>>>>> 076c87e2
            )

            # Freesurfer mesh labels if not patch mode
            if self.patch_mode == "no":
                self.mesh_labels, (self.centers, self.radii) =\
                        self._load_dataMesh(meshnames=mesh_label_names)

            # Voxel labels
            if 'voxelized_mesh' in self.seg_label_names:
                self.voxel_labels = self._create_voxel_labels_from_meshes()
            else:
                self.voxel_labels = self._load_single_data3D(
                    filename=self.label_filename, is_label=True,
<<<<<<< HEAD
                    extract_patch=(patch_mode == "single-patch")
=======
                    extract_patch=(self.patch_mode in ("single-patch", "no"))
>>>>>>> 076c87e2
                )
                if self.seg_label_names == "all":
                    for vl in self.voxel_labels:
                        vl[vl > 1] = 1
                else:
                    self.voxel_labels = [
                        combine_labels(l, self.seg_label_names) for l in self.voxel_labels
                    ]

        else: # multi-patch mode
            self.data, self.voxel_labels, self._files = self._get_multi_patches(
                img_filename=self.img_filename, label_filename=self.label_filename
            )

        # Marching cubes mesh labels if any patch mode
        if self.patch_mode != "no":
            self.mesh_labels = self._load_mc_dataMesh()

<<<<<<< HEAD
        # NORMALIZE images
        for i, d in enumerate(self.data):
            self.data[i] = normalize_min_max(d)

        # Point and normal labels
        self.point_labels, self.normal_labels = self._load_ref_points()

        assert self.__len__() == len(self.data)
        assert self.__len__() == len(self.voxel_labels)
        assert self.__len__() == len(self.mesh_labels)

    def mean_area(self):
        """ Average surface area of meshes. """
        areas = []
        ndims = len(self.patch_size)
        for m in self.mesh_labels:
            m_unnorm = Mesh(unnormalize_vertices_per_max_dim(
                m.vertices.view(-1, ndims), self.patch_size),
                m.faces.view(-1, ndims)
            )
            areas.append(m_unnorm.to_trimesh().area)

        return np.mean(areas)

=======
>>>>>>> 076c87e2
    def mean_edge_length(self):
        """ Average edge length in dataset.

        Code partly from pytorch3d.loss.mesh_edge_loss.
        """
        edge_lengths = []
        for m in self.mesh_labels:
            m_ = m.to_pytorch3d_Meshes()
            if self.ndims == 3:
                edges_packed = m_.edges_packed()
            else: # 2D
                edges_packed = m_.faces_packed()
            verts_packed = m_.verts_packed()

            verts_edges = verts_packed[edges_packed]
            v0, v1 = verts_edges.unbind(1)
            edge_lengths.append(
                (v0 - v1).norm(dim=1, p=2).mean().item()
            )

        return torch.tensor(edge_lengths).mean()

    def store_sphere_template(self, path):
        """ Template for dataset. This can be stored and later used during
        training.
        """
        if self.centers is not None and self.radii is not None:
            template = generate_sphere_template(self.centers,
                                                self.radii,
                                                level=6)
            template.export(path)
        else:
            raise RuntimeError("Centers and/or radii are unknown, template"
                               " cannnot be created. ")

    def store_index0_template(self, path, n_max_points=41000):
        """ This template is the structure of dataset element at index 0,
        potentially mirrored at the hemisphere plane. """
        template = Scene()
        if len(self.mesh_label_names) == 2:
            label_1, label_2 = self.mesh_label_names
        else:
            label_1 = self.mesh_labels[0]
            label_2 = None
        # Select mesh to generate the template from
        vertices = self.mesh_labels[0].vertices[0]
        faces = self.mesh_labels[0].faces[0]

        # Remove padded vertices
        valid_ids = np.unique(faces)
        valid_ids = valid_ids[valid_ids != -1]
        vertices_ = vertices[valid_ids]

        structure_1 = Trimesh(vertices_, faces, process=False)

        # Increase granularity until desired number of points is reached
        while structure_1.subdivide().vertices.shape[0] < n_max_points:
            structure_1 = structure_1.subdivide()

        assert structure_1.is_watertight, "Mesh template should be watertight."
        print(f"Template structure has {structure_1.vertices.shape[0]}"
              " vertices.")
        template.add_geometry(structure_1, geom_name=label_1)

        # Second structure = mirror of first structure
        if label_2 is not None:
            plane_normal = np.array(self.centers[label_2] - self.centers[label_1])
            plane_point = 0.5 * np.array((self.centers[label_1] +
                                          self.centers[label_2]))
            structure_2 = mirror_mesh_at_plane(structure_1, plane_normal,
                                              plane_point)
            template.add_geometry(structure_2, geom_name=label_2)

        template.export(path)

        return path

    def store_convex_cortex_template(self, path, n_min_points=40000, n_max_points=41000):
        """ This template is created as follows:
            1. Take the convex hull of one of the two structures and subdivide
            faces until the required number of vertices is large enough
            2. Mirror this mesh on the plane that separates the two cortex
            hemispheres
            3. Store both meshes together in one template
        """
        n_points = 0
        i = 0
        while n_points > n_max_points or n_points < n_min_points:
            if i >= len(self):
                print("Template with the desired number of vertices could not"
                      " be created. Aborting.")
                return None
            template = Scene()
            if len(self.mesh_label_names) == 2:
                label_1, label_2 = self.mesh_label_names
            else:
                label_1 = self.mesh_labels[0]
                label_2 = None
            # Select mesh to generate the template from
            vertices = self.mesh_labels[i].vertices[0]
            faces = self.mesh_labels[i].faces[0]

            # Remove padded vertices
            valid_ids = np.unique(faces)
            valid_ids = valid_ids[valid_ids != -1]
            vertices_ = vertices[valid_ids]

            # Get convex hull of the mesh label
            structure_1 = Trimesh(vertices_, faces, process=False).convex_hull

            # Increase granularity until desired number of points is reached
            while structure_1.subdivide().vertices.shape[0] < n_max_points:
                structure_1 = structure_1.subdivide()

            assert structure_1.is_watertight, "Mesh template should be watertight."
            n_points = structure_1.vertices.shape[0]
            print(f"Template structure {i} has {n_points} vertices.")
            i += 1
        template.add_geometry(structure_1, geom_name=label_1)

        # Second structure = mirror of first structure
        if label_2 is not None:
            plane_normal = np.array(self.centers[label_2] - self.centers[label_1])
            plane_point = 0.5 * np.array((self.centers[label_1] +
                                          self.centers[label_2]))
            structure_2 = mirror_mesh_at_plane(structure_1, plane_normal,
                                              plane_point)
            template.add_geometry(structure_2, geom_name=label_2)

        template.export(path)

        return path

    @staticmethod
    def split(raw_data_dir, dataset_seed, dataset_split_proportions,
              augment_train, save_dir, overfit=False, **kwargs):
        """ Create train, validation, and test split of the cortex data"

        :param str raw_data_dir: The raw base folder, contains a folder for each
        sample
        :param dataset_seed: A seed for the random splitting of the dataset.
        :param dataset_split_proportions: The proportions of the dataset
        splits, e.g. (80, 10, 10)
        :param augment_train: Augment training data.
        :param save_dir: A directory where the split ids can be saved.
        :param overfit: Create small datasets for overfitting if this parameter
        is > 0.
        :param kwargs: Dataset parameters.
        :return: (Train dataset, Validation dataset, Test dataset)
        """

        # Available files
        all_files = os.listdir(raw_data_dir)
        all_files = [fn for fn in all_files if "meshes" not in fn] # Remove invalid

        # Shuffle with seed
        random.Random(dataset_seed).shuffle(all_files)

        # Split
        if overfit:
            # Consider the same splits for train validation and test
            indices_train = slice(0, overfit)
            indices_val = slice(0, overfit)
            indices_test = slice(0, overfit)
        else:
            # No overfit
            assert np.sum(dataset_split_proportions) == 100, "Splits need to sum to 100."
            indices_train = slice(0, dataset_split_proportions[0] * len(all_files) // 100)
            indices_val = slice(indices_train.stop,
                                indices_train.stop +\
                                    (dataset_split_proportions[1] * len(all_files) // 100))
            indices_test = slice(indices_val.stop, len(all_files))

        # Create datasets
        train_dataset = Cortex(all_files[indices_train],
                               DataModes.TRAIN,
                               raw_data_dir,
                               augment=augment_train,
                               **kwargs)
        val_dataset = Cortex(all_files[indices_val],
                             DataModes.VALIDATION,
                             raw_data_dir,
                             augment=False,
                             **kwargs)
        test_dataset = Cortex(all_files[indices_test],
                              DataModes.TEST,
                              raw_data_dir,
                              augment=False,
                              **kwargs)

        # Save ids to file
        DatasetHandler.save_ids(all_files[indices_train], all_files[indices_val],
                         all_files[indices_test], save_dir)

        return train_dataset, val_dataset, test_dataset

    def __len__(self):
        return len(self._files)

    @measure_time
    def get_item_from_index(self, index: int, mesh_target_type: str=None,
                            *args, **kwargs):
        """
        One data item has the form
        (image, voxel label, points, faces, normals)
        with types all of type torch.Tensor
        """
        # Use mesh target type of object if not specified
        if mesh_target_type is None:
            mesh_target_type = self._mesh_target_type

        # Raw data
        img = self.data[index]
        voxel_label = self.voxel_labels[index]
        target_points, target_faces, target_normals = self._get_mesh_target(
            index, mesh_target_type
        )

        # Fit patch size
        if self.ndims == 3:
            img = img_with_patch_size(img, self.patch_size, False)
            voxel_label = img_with_patch_size(voxel_label,
                                              self.patch_size, True)
        else:
            # 2D images should already be of correct shape
            assert img.shape == self.patch_size
            assert voxel_label.shape == self.patch_size
            img = torch.from_numpy(img).float()
            voxel_label = torch.from_numpy(voxel_label).long()

        # Potentially augment
        if self._augment and self.ndims == 3:
            assert all(
                (np.array(img.shape) - np.array(self.patch_size)) % 2 == 0
            ), "Padding must be symmetric for augmentation."

            # Mesh coordinates --> image coordinates
            target_points = unnormalize_vertices_per_max_dim(
                target_points.view(-1, 3), self.patch_size
            )
            # Augment
            img, voxel_label, target_points = self.augment_data(img.numpy(),
                                                                voxel_label.numpy(),
                                                                target_points)
            # Image coordinates --> mesh coordinates
            target_points = normalize_vertices_per_max_dim(
                target_points, self.patch_size
            ).view(self.n_m_classes, -1, 3)

            img = torch.from_numpy(img)
            voxel_label = torch.from_numpy(voxel_label)


        # Channel dimension
        img = img[None]

        logging.getLogger(ExecModes.TRAIN.name).debug("Dataset file %s",
                                                      self._files[index])

        return img, voxel_label, target_points, target_faces, target_normals

    def _get_mesh_target(self, index, target_type):
        """ Ground truth points and optionally normals """
        if target_type == 'pointcloud':
            points = self.point_labels[index]
            normals = np.array([]) # Empty, not used
            faces = np.array([]) # Empty, not used
        elif target_type == 'mesh':
            points = self.point_labels[index]
            normals = self.normal_labels[index]
            faces = np.array([]) # Empty, not used
        elif target_type == 'full_mesh':
            points = self.mesh_labels[index].vertices
            normals = self.mesh_labels[index].normals
            faces = self.mesh_labels[index].faces
        else:
            raise ValueError("Invalid mesh target type.")

        return points, faces, normals

    def get_item_and_mesh_from_index(self, index):
        """ Get image, segmentation ground truth and reference mesh"""
        img, voxel_label, vertices, faces, normals = self.get_item_from_index(
            index, mesh_target_type='full_mesh'
        )
        mesh_label = Mesh(vertices, faces, normals)

        return img, voxel_label, mesh_label

    def _load_data3D_raw(self, filename: str):
        data = []
        for fn in self._files:
            img = nib.load(os.path.join(self._raw_data_dir, fn, filename))

            d = img.get_fdata()
            data.append(d)

        return data

    def _load_single_data2D(self, filename: str, is_label: bool):
        """Load the image data """

        data_3D = self._load_data3D_raw(filename)
        mode = 'nearest' if is_label else 'bilinear'
        align_corners = None if is_label else False

        data_2D = []
        for img in data_3D:
            data_2D.append(F.interpolate(
                torch.from_numpy(img[img.shape[0]//13*4, :, :])[None][None],
                size=self.patch_size,
                mode=mode,
                align_corners=align_corners
            ).squeeze().numpy())
        return data_2D

    def _load_single_data3D(self, filename: str, is_label: bool,
                            extract_patch: bool):
        """Load the image data or load a single patch of each image centered
        at 'patch_origin' and of shape 'patch_shape' with each side padded
        with 'pad' zeros. """

        data = self._load_data3D_raw(filename)

        if not extract_patch:
            return data

        data_patch = []
        for img in data:
            data_patch.append(self._get_single_patch(img, is_label))
        return data_patch

    def _get_single_patch(self, img, is_label, pad_width=2):
        """ Extract a single patch from an image. """

        # Limits for patch selection
        lower_limit = np.array(self._patch_origin) + pad_width
        upper_limit = np.array(self._patch_origin) + np.array(self.select_patch_size) - pad_width

        assert all(upper_limit <= img.shape), "Upper patch limit too high"
        # Select patch from whole image
        img_patch = img
        img_patch = img_patch[lower_limit[0]:upper_limit[0],
                              lower_limit[1]:upper_limit[1],
                              lower_limit[2]:upper_limit[2]]
        img_patch = np.pad(img_patch, pad_width)
        # Zoom to certain size
        if self.patch_size != self.select_patch_size:
            if is_label:
                img_patch = F.interpolate(
                    torch.from_numpy(img_patch)[None][None],
                    size=self.patch_size,
                    mode='nearest',
                ).squeeze().numpy()
            else:
                img_patch = F.interpolate(
                    torch.from_numpy(img_patch)[None][None],
                    size=self.patch_size,
                    mode='trilinear',
                    align_corners=False
                ).squeeze().numpy()

        return img_patch

    def _get_multi_patches(self, img_filename: str, label_filename: str, pad_width=2):
        """ Load 4 patches per hemisphere """
        data, labels, ids = [], [], []
        raw_data= self._load_single_data3D(img_filename, is_label=True,
                                           extract_patch=False)
        raw_labels = self._load_single_data3D(label_filename, is_label=True,
                                              extract_patch=False)
        for img, lab, fn in zip(raw_data, raw_labels, self._files):
            img_patches, label_patches = self._create_patches(
                img, lab, pad_width
            )
            for i in range(len(img_patches)):
                ids.append(fn + "_patch_" + str(i))
            data += img_patches
            labels += label_patches

        return data, labels, ids

    def _create_patches(self, img, label, pad_width):
        """ Create 3D patches from an image and the respective voxel label """
        ndims = self.ndims
        assert ndims == 3
        # The relative volume that should be occupied in the patch by non-zero
        # labels. If this cannot be fulfilled, a smaller threshold is selected, see
        # below.
        occ_volume_max = 0.5

        shape = np.asarray(label.shape)
        patch_size = np.asarray(self.patch_size)
        idxs = [
            [-1,
             slice(int(shape[1] / 2 - patch_size[1] / 2 + pad_width),
                   int(shape[1] / 2 + patch_size[1] / 2 - pad_width)),
             slice(int(shape[2] / 2 - patch_size[2] / 2 + pad_width),
                   int(shape[2] / 2 + patch_size[2] / 2 - pad_width))
            ],
            [slice(int(shape[0] / 4 - patch_size[0] / 2 + pad_width),
                   int(shape[0] / 4 + patch_size[0] / 2 - pad_width)),
             -1,
             slice(int(shape[2] / 2 - patch_size[2] / 2 + pad_width),
                   int(shape[2] / 2 + patch_size[2] / 2 - pad_width))
            ],
            [slice(int(3 * shape[0] / 4 - patch_size[0] / 2 + pad_width),
                   int(3 * shape[0] / 4 + patch_size[0] / 2 - pad_width)),
             slice(int(shape[1] / 2 - patch_size[1] / 2 + pad_width),
                   int(shape[1] / 2 + patch_size[1] / 2 - pad_width)),
             -1
            ]
        ]
        w = torch.ones(tuple(patch_size - 2*pad_width)).float()[None][None]
        img_patches = []
        label_patches = []
        label_struct_all = combine_labels(label, self.seg_label_names)

        # Iterate over dimensions
        for idx_i in idxs:
            idx = deepcopy(idx_i)
            d = idx_i.index(-1) # -1 indicates the dimension to conv over
            # -->
            idx[d] = slice(0, label.shape[d])
            tmp_label = torch.from_numpy(
                label_struct_all[tuple(idx)].copy()
            ).float()[None][None]
            tmp_label_conv = F.conv3d(tmp_label, w).squeeze().numpy()

            # Try to extract a patch with highest possible occupied volume
            occ_volume = occ_volume_max
            while occ_volume >= 0.1:
                try:
                    pos = np.min(np.nonzero(
                        tmp_label_conv >
                        occ_volume * np.prod(self.patch_size)
                    ))
                    break
                except ValueError: # No volume found --> reduce threshold
                    occ_volume -= 0.1

            if occ_volume < 0.1:
                raise RuntimeError("No patch could be found.")

            idx[d] = slice(
                pos + pad_width, pos + self.patch_size[d] - pad_width
            )
            img_patches.append(np.pad(img[tuple(idx)], pad_width))
            label_patches.append(np.pad(label_struct_all[tuple(idx)], pad_width))

            # <--
            idx[d] = slice(-1, -label.shape[d]-1, -1)
            tmp_label = torch.from_numpy(
                label_struct_all[tuple(idx)].copy()
            ).float()[None][None]
            tmp_label_conv = F.conv3d(tmp_label, w).squeeze().numpy()

            # Try to extract a patch with highest possible occupied volume
            occ_volume = occ_volume_max
            while occ_volume >= 0.1:
                try:
                    pos = np.min(np.nonzero(
                        tmp_label_conv >
                        occ_volume * np.prod(self.patch_size)
                    ))
                    break
                except ValueError: # No volume found --> reduce threshold
                    occ_volume -= 0.1

            if occ_volume < 0.1:
                raise RuntimeError("No patch could be found.")

            idx[d] = slice(
                shape[d]-pos-1+pad_width-self.patch_size[d], shape[d]-pos-1-pad_width
            )
            img_patches.append(np.pad(img[tuple(idx)], pad_width))
            label_patches.append(np.pad(label_struct_all[tuple(idx)], pad_width))

        return img_patches, label_patches


    def _create_voxel_labels_from_meshes(self):
        """ Return the voxelized meshes as 3D voxel labels """
        data = []
        for m in self.mesh_labels:
            vertices = m.vertices.view(self.n_m_classes, -1, 3)
            faces = m.faces.view(self.n_m_classes, -1, 3)
            voxel_label = voxelize_mesh(
                vertices, faces, self.patch_size, self.n_m_classes
            )

            data.append(voxel_label.numpy())

        return data

    def _create_voxel_labels_from_contours(self):
        """ Return the voxelized contour as 2D voxel labels """
        data = []
        for m in self.mesh_labels:
            vertices = unnormalize_vertices_per_max_dim(
                m.vertices.view(-1, 2), self.patch_size
            ).view(self.n_m_classes, -1, 2)
            voxel_label = voxelize_contour(
                vertices, self.patch_size
            ).numpy()
            data.append(voxel_label)

        return data

    def _load_dataMesh(self, meshnames):
        """ Load mesh such that it's registered to the respective 3D image
        """
        data = []
        centers_per_structure = {mn: [] for mn in meshnames}
        radii_per_structure = {mn: [] for mn in meshnames}
        for fn in self._files:
            # Voxel coords
            orig = nib.load(os.path.join(self._raw_data_dir, fn,
                                         self.img_filename))
            vox2world_affine = orig.affine
            world2vox_affine = np.linalg.inv(vox2world_affine)
            file_vertices = []
            file_faces = []
            for mn in meshnames:
                mesh = trimesh.load_mesh(os.path.join(
                    self._raw_data_dir, fn, mn + ".stl"
                ))
                vertices = mesh.vertices
                # World coords
                coords = np.concatenate((vertices.T,
                                          np.ones((1, vertices.shape[0]))),
                                         axis=0)
                # World --> voxel coordinates
                new_verts = (world2vox_affine @ coords).T[:,:-1]
                # Padding offset in voxel coords
                new_verts = new_verts + offset_due_to_padding(orig.shape,
                                                              self.patch_size)
                new_verts = normalize_vertices_per_max_dim(new_verts,
                                                           self.patch_size)
                new_verts = torch.from_numpy(new_verts)
                file_vertices.append(new_verts)
                file_faces.append(torch.from_numpy(mesh.faces))
                center = new_verts.mean(dim=0)
                radii = torch.sqrt(torch.sum((new_verts - center)**2, dim=1)).mean(dim=0)
                centers_per_structure[mn].append(center)
                radii_per_structure[mn].append(radii)

            # First treat as a batch of multiple meshes and then combine
            # into one mesh
            mesh_batch = Meshes(file_vertices, file_faces)
            mesh_single = Mesh(
                mesh_batch.verts_padded().float(),
                mesh_batch.faces_padded().long(),
                normals=mesh_batch.verts_normals_padded().float()
            )
            data.append(mesh_single)

        # Compute centroids and average radius per structure
        if self.__len__() > 0:
            centroids = {k: torch.mean(torch.stack(v), dim=0)
                         for k, v in centers_per_structure.items()}
            radii = {k: torch.mean(torch.stack(v), dim=0)
                     for k, v in radii_per_structure.items()}
        else:
            centroids, radii = None, None

        return data, (centroids, radii)

    def _load_mc_dataMesh(self):
        """ Create ground truth meshes from voxel labels."""
        data = []
        for vl in self.voxel_labels:
            assert tuple(vl.shape) == tuple(self.patch_size),\
                    "Voxel label should be of correct size."
            mc_mesh = create_mesh_from_voxels(
                vl, mc_step_size=self._mc_step_size,
            ).to_pytorch3d_Meshes()
            data.append(Mesh(
                mc_mesh.verts_padded(),
                mc_mesh.faces_padded(),
                mc_mesh.verts_normals_padded()
            ))

        return data

    def _load_ms_dataMesh(self):
        """ Create ground truth meshes from pixel labels."""
        data = []
        for vl in self.voxel_labels:
            assert tuple(vl.shape) == tuple(self.patch_size),\
                    "Voxel label should be of correct size."
            ms_mesh = create_mesh_from_pixels(vl).to_pytorch3d_Meshes()
            data.append(Mesh(
                ms_mesh.verts_padded(),
                ms_mesh.faces_padded() # faces = edges in 2D
            ))

        return data

    def _load_ref_points(self):
        """ Sample surface points from meshes """
        points, normals = [], []
        for m in self.mesh_labels:
            if self.ndims == 3:
                p, n = sample_points_from_meshes(
                    m.to_pytorch3d_Meshes(),
                    self.n_ref_points_per_structure,
                    return_normals=True
                )
            else:
                p, n = sample_points_from_contours(
                    m.to_pytorch3d_Meshes(),
                    self.n_ref_points_per_structure,
                    return_normals=True
                )
            points.append(p)
            normals.append(n)

        return points, normals

    def augment_data(self, img, label, coordinates):
        assert self._augment, "No augmentation in this dataset."
        return flip_img(img, label, coordinates)<|MERGE_RESOLUTION|>--- conflicted
+++ resolved
@@ -204,11 +204,7 @@
             # Image data
             self.data = self._load_single_data3D(
                 filename=self.img_filename, is_label=False,
-<<<<<<< HEAD
                 extract_patch=(patch_mode == "single-patch")
-=======
-                extract_patch=self.patch_mode in ("single-patch", "no")
->>>>>>> 076c87e2
             )
 
             # Freesurfer mesh labels if not patch mode
@@ -222,11 +218,7 @@
             else:
                 self.voxel_labels = self._load_single_data3D(
                     filename=self.label_filename, is_label=True,
-<<<<<<< HEAD
                     extract_patch=(patch_mode == "single-patch")
-=======
-                    extract_patch=(self.patch_mode in ("single-patch", "no"))
->>>>>>> 076c87e2
                 )
                 if self.seg_label_names == "all":
                     for vl in self.voxel_labels:
@@ -245,18 +237,6 @@
         if self.patch_mode != "no":
             self.mesh_labels = self._load_mc_dataMesh()
 
-<<<<<<< HEAD
-        # NORMALIZE images
-        for i, d in enumerate(self.data):
-            self.data[i] = normalize_min_max(d)
-
-        # Point and normal labels
-        self.point_labels, self.normal_labels = self._load_ref_points()
-
-        assert self.__len__() == len(self.data)
-        assert self.__len__() == len(self.voxel_labels)
-        assert self.__len__() == len(self.mesh_labels)
-
     def mean_area(self):
         """ Average surface area of meshes. """
         areas = []
@@ -270,8 +250,6 @@
 
         return np.mean(areas)
 
-=======
->>>>>>> 076c87e2
     def mean_edge_length(self):
         """ Average edge length in dataset.
 
