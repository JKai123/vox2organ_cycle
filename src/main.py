#!/usr/bin/env python3

""" Main file """

import torch

from argparse import ArgumentParser, RawTextHelpFormatter

from utils.params import hyper_ps_default
from utils.modes import ExecModes
from utils.utils import update_dict
from utils.train import training_routine
from utils.tune_params import tuning_routine
from utils.test import test_routine
from utils.train_test import train_test_routine
from utils.losses import (
    ChamferLoss,
    ChamferAndNormalsLoss,
    ChamferAndNormalsAndCurvatureLoss,
    LaplacianLoss,
    NormalConsistencyLoss,
    EdgeLoss,
    WassersteinLoss
)
from utils.utils_voxel2meshplusplus.graph_conv import (
    GraphConvNorm,
    GCNConvWrapped,
    GINConvWrapped,
    GeoGraphConvNorm
)

# Overwrite default parameters for a common training procedure
hyper_ps = {
    # Overwriting std values from utils.params
    #######################
    'EXPERIMENT_NAME': None,  # Attention: "debug" overwrites previous dir"
                              # should be set with console argument
    #######################
    # Dataset
    'DATASET_SEED': 1532,
    'DATASET_SPLIT_PROPORTIONS': [50, 25, 25],
    # Learning
    'EVAL_EVERY': 100,
    'LOG_EVERY': 'epoch',
    'ACCUMULATE_N_GRADIENTS': 1,
    'MIXED_PRECISION': True,
    'OPTIMIZER_CLASS': torch.optim.Adam,
    'OPTIM_PARAMS': {
        'lr': 1e-4, # voxel lr
        'graph_lr': 5e-5,
        # SGD
        # 'momentum': 0.9,
        # Adam
        'betas': [0.9, 0.999],
        'eps': 1e-8,
        'weight_decay': 0.0
    },
    'LR_DECAY_AFTER': 300,
    # Loss function
    'LOSS_AVERAGING': 'linear',
    # CE
    'VOXEL_LOSS_FUNC_WEIGHTS': [1.0],
    'MESH_LOSS_FUNC': [
                       # WassersteinLoss(),
                       # ChamferLoss(),
                       ChamferAndNormalsLoss(curv_weight_max=5.0),
                       LaplacianLoss(),
                       NormalConsistencyLoss(),
                       EdgeLoss(0.0)
                      ],
    # 'MESH_LOSS_FUNC': [WassersteinLoss()],
    # 'MESH_LOSS_FUNC_WEIGHTS': [0.3, 0.05, 0.46, 0.16], # Kong
    # 'MESH_LOSS_FUNC_WEIGHTS': [1.0, 0.1, 0.1, 0.1, 1.0], # Wickramasinghe (adapted)
    # 'MESH_LOSS_FUNC_WEIGHTS': [0.1, 0.01, 0.01, 0.01], # Tuned for geometric averaging
    # 'MESH_LOSS_FUNC_WEIGHTS': [0.5, 0.01, 0.1, 0.01], # Tuned on patch
    # 'MESH_LOSS_FUNC_WEIGHTS': [0.1, 0.01, 0.01, 0.01], # Tuned with smaller lr
    # 'MESH_LOSS_FUNC_WEIGHTS': [1.0, 0.5, 0.001, 10.0], # Reverse tuned
    # Model
    'MODEL_CONFIG': {
        'NORM': 'batch', # Only for graph convs
        # Decoder channels from Kong, should be multiples of 2
        'DECODER_CHANNELS': [64, 32, 16, 8],
        'DEEP_SUPERVISION': True,
        'WEIGHTED_EDGES': False,
        'PROPAGATE_COORDS': True,
        'VOXEL_DECODER': True,
        'GC': GraphConvNorm
    },
}

# Dataset specific parameters
hyper_ps_hippocampus = {
    'N_EPOCHS': 2000,
    'AUGMENT_TRAIN': True,
    'RAW_DATA_DIR': "/mnt/nas/Data_Neuro/Task04_Hippocampus/",
    'PATCH_SIZE': [64, 64, 64],
    'BATCH_SIZE': 15,
    'N_M_CLASSES': 1,
    'N_REF_POINTS_PER_STRUCTURE': 1400,
    'N_TEMPLATE_VERTICES': 162,
    'MODEL_CONFIG': {
        'GRAPH_CHANNELS': [128, 64, 32, 16],
        'UNPOOL_INDICES': [0,1,1],
        'AGGREGATE_INDICES': [[0,1],
                              [1,2],
                              [3,4]], # 8 = last decoder skip
    },
    'PROJ_NAME': "hippocampus",
    'MESH_TARGET_TYPE': "mesh"
}
hyper_ps_hippocampus['MODEL_CONFIG']['MESH_TEMPLATE'] =\
    f"../supplementary_material/spheres/icosahedron_{hyper_ps_hippocampus['N_TEMPLATE_VERTICES']}.obj"

hyper_ps_cortex = {
    'FIXED_SPLIT': {
        'train': ['1010_3', '1007_3', '1003_3', '1104_3', '1015_3', '1001_3',
                  '1018_3', '1014_3', '1122_3', '1000_3', '1008_3', '1128_3',
                  '1017_3', '1113_3', '1011_3', '1125_3', '1005_3', '1107_3',
                  '1019_3', '1013_3', '1006_3', '1012_3'],
        'validation': ['1036_3', '1110_3'],
        'test': ['1004_3', '1119_3', '1116_3', '1009_3', '1101_3', '1002_3']
    },
    'NDIMS': 3,
    'N_EPOCHS': 2000,
    'AUGMENT_TRAIN': False,
    'RAW_DATA_DIR': "/mnt/nas/Data_Neuro/MALC_CSR/",
    'PREPROCESSED_DATA_DIR': "/home/fabianb/data/preprocessed/MALC_CSR/",
    'BATCH_SIZE': 3,
    'P_DROPOUT': 0.3,
    'MODEL_CONFIG': {
        'GROUP_STRUCTS': False, # False for single-surface reconstruction
        'GRAPH_CHANNELS': [256, 128, 64, 32, 16],
        'UNPOOL_INDICES': [0,0,0,0],
        'AGGREGATE_INDICES': [[3,4,5,6],
                              [2,3,6,7],
                              [1,2,7,8],
                              [0,1,7,8]], # 8 = last decoder skip
    },
    'PROJ_NAME': "cortex",
    'MESH_TARGET_TYPE': "mesh",
    'STRUCTURE_TYPE': 'cerebral_cortex',
    'REDUCE_REG_LOSS_MODE': 'none',
    'PROVIDE_CURVATURES': True,
<<<<<<< HEAD
    'PATCH_MODE': "single-patch"
=======
    'PENALIZE_DISPLACEMENT': 0.1,
    'PATCH_MODE': "no"
>>>>>>> 24e68120
}
# Automatically set parameters

###### White matter ######
if hyper_ps_cortex['STRUCTURE_TYPE'] == 'white_matter':
    hyper_ps_cortex['MESH_LOSS_FUNC_WEIGHTS'] = [1.0, 0.01, 0.1, 0.001, 5.0] # Tuned on hemisphere (exp_443/exp_451)
    if hyper_ps_cortex['NDIMS'] == 3:
        if hyper_ps_cortex['PATCH_MODE'] == "single-patch":
            ## Large
            hyper_ps_cortex['MESH_TYPE'] = 'freesurfer'
            hyper_ps_cortex['REDUCED_FREESURFER'] = 0.3
            hyper_ps_cortex['PATCH_ORIGIN'] = [0, 0, 0]
            hyper_ps_cortex['PATCH_SIZE'] = [64, 144, 128]
            hyper_ps_cortex['SELECT_PATCH_SIZE'] = [96, 208, 176]
            hyper_ps_cortex['N_TEMPLATE_VERTICES'] = 40962
            hyper_ps_cortex['N_REF_POINTS_PER_STRUCTURE'] = 28000
            ## Small
            # hyper_ps_cortex['PATCH_ORIGIN'] = [30, 128, 60]
            # hyper_ps_cortex['PATCH_SIZE'] = [64, 64, 64]
            # hyper_ps_cortex['SELECT_PATCH_SIZE'] = [64, 64, 64]
            # hyper_ps_cortex['N_TEMPLATE_VERTICES'] = 10242
            # hyper_ps_cortex['N_REF_POINTS_PER_STRUCTURE'] = 15000
            # hyper_ps_cortex['PATCH_ORIGIN'] = [40, 120, 60]
            # hyper_ps_cortex['PATCH_SIZE'] = [64, 80, 48]
            # hyper_ps_cortex['SELECT_PATCH_SIZE'] = [64, 96, 48]
            # hyper_ps_cortex['N_TEMPLATE_VERTICES'] = 10242
            # hyper_ps_cortex['N_REF_POINTS_PER_STRUCTURE'] = 15000
            ## General
            hyper_ps_cortex['N_M_CLASSES'] = 1
            hyper_ps_cortex['MODEL_CONFIG']['MESH_TEMPLATE'] =\
                f"../supplementary_material/spheres/icosahedron_{hyper_ps_cortex['N_TEMPLATE_VERTICES']}.obj"
        elif hyper_ps_cortex['PATCH_MODE'] == "multi-patch":
            hyper_ps_cortex['PATCH_SIZE'] = [48, 48, 48]
            hyper_ps_cortex['N_TEMPLATE_VERTICES'] = 10242
            hyper_ps_cortex['N_REF_POINTS_PER_STRUCTURE'] = 11000
            hyper_ps_cortex['N_M_CLASSES'] = 1
            hyper_ps_cortex['MODEL_CONFIG']['MESH_TEMPLATE'] =\
                f"../supplementary_material/spheres/icosahedron_{hyper_ps_cortex['N_TEMPLATE_VERTICES']}.obj"
        else: # no patch mode
            hyper_ps_cortex['N_M_CLASSES'] = 2
            hyper_ps_cortex['PATCH_SIZE'] = [128, 144, 128]
            hyper_ps_cortex['SELECT_PATCH_SIZE'] = [192, 208, 192]
            hyper_ps_cortex['MESH_TYPE'] = 'freesurfer'
            hyper_ps_cortex['REDUCED_FREESURFER'] = 0.3
            hyper_ps_cortex['N_TEMPLATE_VERTICES'] = 40962
            hyper_ps_cortex['N_REF_POINTS_PER_STRUCTURE'] = 28000
            hyper_ps_cortex['MODEL_CONFIG']['MESH_TEMPLATE'] =\
                f"../supplementary_material/white_matter/cortex_white_matter_icosahedron_{hyper_ps_cortex['N_TEMPLATE_VERTICES']}.obj"
    else: # 2D
        hyper_ps_cortex['N_M_CLASSES'] = 1
        hyper_ps_cortex['PATCH_SIZE'] = [128, 128]
        hyper_ps_cortex['N_TEMPLATE_VERTICES'] = 712
        hyper_ps_cortex['N_REF_POINTS_PER_STRUCTURE'] = 712
        hyper_ps_cortex['MODEL_CONFIG']['MESH_TEMPLATE'] =\
            f"../supplementary_material/circles/icocircle_{hyper_ps_cortex['N_TEMPLATE_VERTICES']}.obj"

####### Cerebral cortex ######
if hyper_ps_cortex['STRUCTURE_TYPE'] == 'cerebral_cortex':
    hyper_ps_cortex['MESH_LOSS_FUNC_WEIGHTS'] = [1.0, 0.0125, 0.375, 0.0015, 5.0] # Tuned on hemisphere (exp_496)
    if hyper_ps_cortex['NDIMS'] == 3:
        if hyper_ps_cortex['PATCH_MODE'] == "single-patch":
            hyper_ps_cortex['MESH_TYPE'] = 'freesurfer'
            hyper_ps_cortex['REDUCED_FREESURFER'] = 0.3
            hyper_ps_cortex['PATCH_ORIGIN'] = [0, 0, 0]
            hyper_ps_cortex['PATCH_SIZE'] = [64, 144, 128]
            hyper_ps_cortex['SELECT_PATCH_SIZE'] = [96, 208, 176]
            hyper_ps_cortex['N_TEMPLATE_VERTICES'] = 40962
            hyper_ps_cortex['N_REF_POINTS_PER_STRUCTURE'] = 28000
            hyper_ps_cortex['N_M_CLASSES'] = 1
            hyper_ps_cortex['MODEL_CONFIG']['MESH_TEMPLATE'] =\
                f"../supplementary_material/spheres/icosahedron_{hyper_ps_cortex['N_TEMPLATE_VERTICES']}.obj"
        elif hyper_ps_cortex['PATCH_MODE'] == "multi-patch":
            hyper_ps_cortex['PATCH_SIZE'] = [48, 48, 48]
            hyper_ps_cortex['N_TEMPLATE_VERTICES'] = 10242
            hyper_ps_cortex['N_REF_POINTS_PER_STRUCTURE'] = 11000
            hyper_ps_cortex['N_M_CLASSES'] = 1
            hyper_ps_cortex['MODEL_CONFIG']['MESH_TEMPLATE'] =\
                f"../supplementary_material/spheres/icosahedron_{hyper_ps_cortex['N_TEMPLATE_VERTICES']}.obj"
        else: # no patch mode
            hyper_ps_cortex['N_M_CLASSES'] = 2
            hyper_ps_cortex['PATCH_SIZE'] = [128, 144, 128]
            hyper_ps_cortex['N_TEMPLATE_VERTICES'] = 40962
            hyper_ps_cortex['N_REF_POINTS_PER_STRUCTURE'] = 28000
            hyper_ps_cortex['MODEL_CONFIG']['MESH_TEMPLATE'] =\
                f"../supplementary_material/white_matter/cortex_white_matter_convex_both_{hyper_ps_cortex['N_TEMPLATE_VERTICES']}.obj"
    else: # 2D
        hyper_ps_cortex['N_M_CLASSES'] = 1
        hyper_ps_cortex['PATCH_SIZE'] = [128, 128]
        hyper_ps_cortex['N_TEMPLATE_VERTICES'] = 712
        hyper_ps_cortex['N_REF_POINTS_PER_STRUCTURE'] = 712
        hyper_ps_cortex['MODEL_CONFIG']['MESH_TEMPLATE'] =\
            f"../supplementary_material/circles/icocircle_{hyper_ps_cortex['N_TEMPLATE_VERTICES']}.obj"

####### White matter & cerebral cortex ######
if ('cerebral_cortex' in hyper_ps_cortex['STRUCTURE_TYPE']
    and 'white_matter' in hyper_ps_cortex['STRUCTURE_TYPE']):
    if hyper_ps_cortex['PATCH_MODE'] == "no":
        # Order of structures: lh_white, rh_white, lh_pial, rh_pial; mesh loss
        # weights should respect this order!
        hyper_ps_cortex['MESH_LOSS_FUNC_WEIGHTS'] = [
            [1.0] * 4, # Chamfer
            [0.01] * 2 + [0.025] * 2, # Cosine,
            [0.1] * 2 + [0.25] * 2, # Laplace,
            [0.001] * 2 + [0.0015] * 2, # NormalConsistency
            [5.0] * 4 # Edge
        ]
        hyper_ps_cortex['EVAL_METRICS'] = [
            'Wasserstein',
            'SymmetricHausdorff',
            'JaccardVoxel',
            'JaccardMesh',
            'Chamfer',
            'CorticalThicknessError',
            'AverageDistance'
        ]
        # No patch mode
        hyper_ps_cortex['N_M_CLASSES'] = 4
        hyper_ps_cortex['PATCH_SIZE'] = [128, 144, 128]
        hyper_ps_cortex['SELECT_PATCH_SIZE'] = [192, 208, 192]
        hyper_ps_cortex['MESH_TYPE'] = 'freesurfer'
        hyper_ps_cortex['REDUCED_FREESURFER'] = 0.3
        hyper_ps_cortex['N_TEMPLATE_VERTICES'] = 40962
        hyper_ps_cortex['N_REF_POINTS_PER_STRUCTURE'] = 44000 # max. number of gt points in this case (batch size 1)
        hyper_ps_cortex['MODEL_CONFIG']['MESH_TEMPLATE'] =\
            f"../supplementary_material/white_pial/cortex_4_ellipsoid_{hyper_ps_cortex['N_TEMPLATE_VERTICES']}_sps{hyper_ps_cortex['SELECT_PATCH_SIZE']}_ps{hyper_ps_cortex['PATCH_SIZE']}.obj"
    elif hyper_ps_cortex['PATCH_MODE'] == "single-patch":
        hyper_ps_cortex['MESH_LOSS_FUNC_WEIGHTS'] = [
            [1.0] * 2, # Chamfer
            [0.01] + [0.0125] , # Cosine,
            [0.1] + [0.25], # Laplace,
            [0.001] + [0.00225], # NormalConsistency
            [5.0] * 2 # Edge
        ]
        hyper_ps_cortex['EVAL_METRICS'] = [
            'Wasserstein',
            'SymmetricHausdorff',
            'JaccardVoxel',
            'JaccardMesh',
            'Chamfer',
            'CorticalThicknessError',
            'AverageDistance'
        ]
        hyper_ps_cortex['N_M_CLASSES'] = 2
        hyper_ps_cortex['PATCH_SIZE'] = [64, 144, 128]
        hyper_ps_cortex['PATCH_ORIGIN'] = [0, 0, 0]
        hyper_ps_cortex['SELECT_PATCH_SIZE'] = [96, 208, 176]
        hyper_ps_cortex['MESH_TYPE'] = 'freesurfer'
        hyper_ps_cortex['REDUCED_FREESURFER'] = 0.3
        hyper_ps_cortex['N_TEMPLATE_VERTICES'] = 40962
        hyper_ps_cortex['N_REF_POINTS_PER_STRUCTURE'] = 28000
        hyper_ps_cortex['MODEL_CONFIG']['MESH_TEMPLATE'] =\
            f"../supplementary_material/rh_white_pial/cortex_2_ellipsoid_{hyper_ps_cortex['N_TEMPLATE_VERTICES']}_sps{hyper_ps_cortex['SELECT_PATCH_SIZE']}_ps{hyper_ps_cortex['PATCH_SIZE']}_po{hyper_ps_cortex['PATCH_ORIGIN']}.obj"
    else:
        raise NotImplementedError()

# Overwrite params for overfitting (fewer epochs, no augmentation, smaller
# dataset)
hyper_ps_overfit = {
    # Learning
    'BATCH_SIZE': 1,
    'AUGMENT_TRAIN': False,
    'FIXED_SPLIT': {'train': [], 'validation': [], 'test': []},
}


mode_handler = {
    ExecModes.TRAIN.value: training_routine,
    ExecModes.TEST.value: test_routine,
    ExecModes.TRAIN_TEST.value: train_test_routine,
    ExecModes.TUNE.value: tuning_routine
}


def main(hps):
    """
    Main function for training, validation, test
    """
    argparser = ArgumentParser(description="cortex-parcellation-using-meshes",
                               formatter_class=RawTextHelpFormatter)
    argparser.add_argument('--architecture',
                           type=str,
                           default="voxel2meshplusplusgeneric",
                           help="The name of the algorithm. Supported:\n"
                           "- voxel2mesh\n"
                           "- voxel2meshplusplus\n"
                           "- voxel2meshplusplusgeneric")
    argparser.add_argument('--dataset',
                           type=str,
                           default="Cortex",
                           help="The name of the dataset. Supported:\n"
                           "- Hippocampus\n"
                           "- Cortex")
    argparser.add_argument('--train',
                           action='store_true',
                           help="Train a model.")
    argparser.add_argument('--test',
                           type=int,
                           default=None,
                           nargs='?',
                           const=-1,
                           help="Test a model, optionally specified by epoch."
                           " If no epoch is specified, the best and the last"
                           " model are evaluated.")
    argparser.add_argument('--tune',
                           default=None,
                           type=str,
                           dest='params_to_tune',
                           nargs='+',
                           help="Specify the name of a parameter to tune.")
    argparser.add_argument('--fine-tune',
                           default=None,
                           type=str,
                           dest='params_to_fine_tune',
                           nargs='+',
                           help="Specify the name of a parameter to tune.")
    argparser.add_argument('--resume',
                           action='store_true',
                           help="Resume an existing, potentially unfinished"\
                           " experiment.")
    argparser.add_argument('--log',
                           type=str,
                           dest='loglevel',
                           default='INFO',
                           help="Specify log level.")
    argparser.add_argument('--proj',
                           type=str,
                           dest='proj_name',
                           default=None,
                           help="Specify the name of the wandb project.")
    argparser.add_argument('--group',
                           type=str,
                           dest='group_name',
                           default='uncategorized',
                           help="Specify the name of the wandb group.")
    argparser.add_argument('--device',
                           type=str,
                           dest='device',
                           default='cuda:0',
                           help="Specify the device for execution.")
    argparser.add_argument('--overfit',
                           type=int,
                           nargs='?',
                           const=1,
                           default=False,
                           help="Overfit on a few training samples.")
    argparser.add_argument('--time',
                           action='store_true',
                           help="Measure time of some functions.")
    argparser.add_argument('-n', '--exp_name',
                           dest='exp_name',
                           type=str,
                           default=None,
                           help="Name of experiment:\n"
                           "- 'debug' means that the results are  written "
                           "into a directory \nthat might be overwritten "
                           "later. This may be useful for debugging \n"
                           "where the experiment result does not matter.\n"
                           "- Any other name cannot overwrite an existing"
                           " directory.\n"
                           "- If not specified, experiments are automatically"
                           " enumerated with exp_i.")
    args = argparser.parse_args()
    hps['EXPERIMENT_NAME'] = args.exp_name
    hps['ARCHITECTURE'] = args.architecture
    hps['DATASET'] = args.dataset
    hps['LOGLEVEL'] = args.loglevel
    hps['PROJ_NAME'] = args.proj_name
    hps['GROUP_NAME'] = args.group_name
    hps['DEVICE'] = args.device
    hps['OVERFIT'] = args.overfit
    hps['TIME_LOGGING'] = args.time
    hps['PARAMS_TO_TUNE'] = args.params_to_tune
    hps['PARAMS_TO_FINE_TUNE'] = args.params_to_fine_tune
    hps['TEST_MODEL_EPOCH'] = args.test

    if args.params_to_tune and args.params_to_fine_tune:
        raise RuntimeError(
            "Cannot tune and fine-tune parameters at the same time."
        )

    torch.cuda.set_device(args.device)

    # Fill hyperparameters with defaults
    hps = update_dict(hyper_ps_default, hps)

    # Dataset specific params
    if args.dataset == 'Hippocampus':
        hps = update_dict(hps, hyper_ps_hippocampus)
    if args.dataset == 'Cortex':
        hps = update_dict(hps, hyper_ps_cortex)

    # Update again for overfitting
    if hps['OVERFIT']:
        hps = update_dict(hps, hyper_ps_overfit)

    if args.params_to_tune or args.params_to_fine_tune:
        mode = ExecModes.TUNE
    else:
        if args.train and not args.test:
            mode = ExecModes.TRAIN.value
        if args.test and not args.train:
            mode = ExecModes.TEST.value
        if args.train and args.test:
            mode = ExecModes.TRAIN_TEST.value
        if not args.test and not args.train:
            print("Please use either --train or --test or both.")
            return

    if hps['ARCHITECTURE'] == "voxel2mesh" and hps['MIXED_PRECISION']:
        raise ValueError("Mixed precision is not supported for original"\
                         " voxel2mesh.")
    if args.architecture == 'voxel2mesh' and hps['BATCH_SIZE'] != 1:
        raise ValueError("Original voxel2mesh only allows for batch size 1."\
                         " Try voxel2meshplusplus for larger batch size.")
    # No voxel decoder --> set voxel loss weights to 0
    if not hps['MODEL_CONFIG']['VOXEL_DECODER']:
        hps['VOXEL_LOSS_FUNC_WEIGHTS'] = []
        hps['VOXEL_LOSS_FUNC'] = []
        if 'JaccardVoxel' in hps['EVAL_METRICS']:
            hps['EVAL_METRICS'].remove('JaccardVoxel')

    # Add patch size to model config
    hps['MODEL_CONFIG']['PATCH_SIZE'] = hps['PATCH_SIZE']

    # Set project name automatically
    if hps['PROJ_NAME'] == 'cortex' and hps['NDIMS'] == 2:
        hps['PROJ_NAME'] = 'cortex_2D'

    # Run
    routine = mode_handler[mode]
    routine(hps, experiment_name=hps['EXPERIMENT_NAME'],
            loglevel=hps['LOGLEVEL'], resume=args.resume)


if __name__ == '__main__':
    main(hyper_ps)<|MERGE_RESOLUTION|>--- conflicted
+++ resolved
@@ -141,12 +141,8 @@
     'STRUCTURE_TYPE': 'cerebral_cortex',
     'REDUCE_REG_LOSS_MODE': 'none',
     'PROVIDE_CURVATURES': True,
-<<<<<<< HEAD
+    'PENALIZE_DISPLACEMENT': 0.1,
     'PATCH_MODE': "single-patch"
-=======
-    'PENALIZE_DISPLACEMENT': 0.1,
-    'PATCH_MODE': "no"
->>>>>>> 24e68120
 }
 # Automatically set parameters
 
