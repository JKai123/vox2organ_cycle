#!/usr/bin/env python3

""" Main file """

import torch

from argparse import ArgumentParser, RawTextHelpFormatter

from utils.params import hyper_ps_default
from utils.modes import ExecModes
from utils.utils import update_dict
from utils.train import training_routine
from utils.tune_params import tuning_routine
from utils.test import test_routine
from utils.train_test import train_test_routine
from utils.losses import (
    ChamferLoss,
    ChamferAndNormalsLoss,
    LaplacianLoss,
    NormalConsistencyLoss,
    EdgeLoss,
    WassersteinLoss
)
from utils.utils_voxel2meshplusplus.graph_conv import (
    GraphConvNorm,
    GCNConvWrapped,
    GINConvWrapped,
    GeoGraphConvNorm
)

# Overwrite default parameters for a common training procedure
hyper_ps = {
    # Overwriting std values from utils.params
    #######################
    'EXPERIMENT_NAME': None,  # Attention: "debug" overwrites previous dir"
                              # should be set with console argument
    #######################
    # Learning
    'EVAL_EVERY': 100,
    'LOG_EVERY': 'epoch',
    'ACCUMULATE_N_GRADIENTS': 1,
    'DATASET_SPLIT_PROPORTIONS': [50, 25, 25],
    'MIXED_PRECISION': True,
    'OPTIMIZER_CLASS': torch.optim.Adam,
    'OPTIM_PARAMS': {
<<<<<<< HEAD
        'lr': 1e-3, # voxel lr
        'graph_lr': 2.5e-5,
=======
        'lr': 1e-4, # voxel lr
        'graph_lr': 5e-5,
>>>>>>> 703653c3
        # SGD
        # 'momentum': 0.9,
        # Adam
        'betas': [0.9, 0.999],
        'eps': 1e-8,
        'weight_decay': 0.0
    },
    'LR_DECAY_AFTER': 300,
    'DATASET_SEED': 1532,
    'LOSS_AVERAGING': 'linear',
    # CE
    'VOXEL_LOSS_FUNC_WEIGHTS': [1.0],
<<<<<<< HEAD
    'MESH_LOSS_FUNC': [WassersteinLoss(),
                       ChamferAndNormalsLoss(),
                       LaplacianLoss(),
                       NormalConsistencyLoss(),
                       EdgeLoss(0.01777)],
    # 'MESH_LOSS_FUNC': [WassersteinLoss()],
    # 'MESH_LOSS_FUNC_WEIGHTS': [0.3, 0.05, 0.46, 0.16], # Kong
    # 'MESH_LOSS_FUNC_WEIGHTS': [1.0, 0.1, 0.1, 1.0], # Wickramasinghe
    'MESH_LOSS_FUNC_WEIGHTS': [1.0, 1.0, 0.1, 0.1, 0.1, 10.0], # Wasserstein, Chamfer, Cosine, Laplacian, NormalConsistency, Edge
    # 'MESH_LOSS_FUNC_WEIGHTS': [0.1, 0.01, 0.01, 0.01], # Tuned for geometric averaging
    # 'MESH_LOSS_FUNC_WEIGHTS': [0.1, 0.1, 0.01, 0.01, 0.01], # With separate cosine loss weight
=======
    'MESH_LOSS_FUNC': [
                       # WassersteinLoss(),
                       # ChamferLoss(),
                       ChamferAndNormalsLoss(),
                       LaplacianLoss(),
                       NormalConsistencyLoss(),
                       EdgeLoss(0.0)
                      ],
    # 'MESH_LOSS_FUNC': [WassersteinLoss()],
    # 'MESH_LOSS_FUNC_WEIGHTS': [0.3, 0.05, 0.46, 0.16], # Kong
    # 'MESH_LOSS_FUNC_WEIGHTS': [1.0, 0.1, 0.1, 0.1, 1.0], # Wickramasinghe (adapted)
    'MESH_LOSS_FUNC_WEIGHTS': [1.0, 0.01, 0.1, 0.001, 1.0], # Tuned on hemisphere (exp_443)
    # 'MESH_LOSS_FUNC_WEIGHTS': [0.1, 0.01, 0.01, 0.01], # Tuned for geometric averaging
>>>>>>> 703653c3
    # 'MESH_LOSS_FUNC_WEIGHTS': [0.5, 0.01, 0.1, 0.01], # Tuned on patch
    # 'MESH_LOSS_FUNC_WEIGHTS': [0.1, 0.01, 0.01, 0.01], # Tuned with smaller lr
    # 'MESH_LOSS_FUNC_WEIGHTS': [1.0, 0.5, 0.001, 10.0], # Reverse tuned
    # 'MESH_LOSS_FUNC_WEIGHTS': [1.0], # Wasserstein loss
    # Model
    'MODEL_CONFIG': {
        'NORM': 'batch', # Only for graph convs
        # Decoder channels from Kong, should be multiples of 2
        'DECODER_CHANNELS': [64, 32, 16, 8],
        'DEEP_SUPERVISION': True,
        'WEIGHTED_EDGES': False,
        'PROPAGATE_COORDS': True,
        'VOXEL_DECODER': True,
        'GC': GraphConvNorm
    },
}

# Dataset specific parameters
hyper_ps_hippocampus = {
    'N_EPOCHS': 2000,
    'AUGMENT_TRAIN': True,
    'RAW_DATA_DIR': "/mnt/nas/Data_Neuro/Task04_Hippocampus/",
    'PATCH_SIZE': [64, 64, 64],
    'BATCH_SIZE': 15,
    'N_M_CLASSES': 1,
    'N_REF_POINTS_PER_STRUCTURE': 1400,
    'N_TEMPLATE_VERTICES': 162,
    'MODEL_CONFIG': {
        'GRAPH_CHANNELS': [128, 64, 32, 16],
        'UNPOOL_INDICES': [0,1,1],
<<<<<<< HEAD
        'AGGREGATE_INDICES': [[5,6],
                              [6,7],
                              [7,8]], # 8 = last decoder skip
=======
        'AGGREGATE_INDICES': [[0,1],
                              [1,2],
                              [3,4]], # 8 = last decoder skip
>>>>>>> 703653c3
    },
    'PROJ_NAME': "hippocampus",
    'MESH_TARGET_TYPE': "mesh"
}
hyper_ps_hippocampus['MODEL_CONFIG']['MESH_TEMPLATE'] =\
    f"../supplementary_material/spheres/icosahedron_{hyper_ps_hippocampus['N_TEMPLATE_VERTICES']}.obj"

hyper_ps_cortex = {
    'NDIMS': 3,
    'N_EPOCHS': 15000,
    'AUGMENT_TRAIN': True,
    'RAW_DATA_DIR': "/mnt/nas/Data_Neuro/MALC_CSR/",
    'BATCH_SIZE': 5,
    'MODEL_CONFIG': {
        'GRAPH_CHANNELS': [256, 128, 64, 32, 16],
        'UNPOOL_INDICES': [0,0,0,0],
        'AGGREGATE_INDICES': [[3,4,5,6],
                              [2,3,6,7],
                              [1,2,7,8],
                              [0,1,7,8]], # 8 = last decoder skip
    },
    'PROJ_NAME': "cortex",
    'MESH_TARGET_TYPE': "mesh",
    'STRUCTURE_TYPE': 'white_matter',
    'REDUCE_REG_LOSS_MODE': 'none',
    'PATCH_MODE': "single-patch"
}
# Automatically set parameters
if hyper_ps_cortex['STRUCTURE_TYPE'] == 'white_matter':
<<<<<<< HEAD
    if hyper_ps_cortex['PATCH_MODE']:
        ## Large
        hyper_ps_cortex['PATCH_ORIGIN'] = [0, 5, 0]
        hyper_ps_cortex['PATCH_SIZE'] = [64, 144, 128]
        hyper_ps_cortex['SELECT_PATCH_SIZE'] = [96, 208, 176]
        hyper_ps_cortex['N_TEMPLATE_VERTICES'] = 40962
        hyper_ps_cortex['N_REF_POINTS_PER_STRUCTURE'] = 38000
        ## Small
        # hyper_ps_cortex['PATCH_ORIGIN'] = [30, 128, 60]
        # hyper_ps_cortex['PATCH_SIZE'] = [64, 64, 64]
        # hyper_ps_cortex['SELECT_PATCH_SIZE'] = [64, 64, 64]
        # hyper_ps_cortex['N_TEMPLATE_VERTICES'] = 10242
        # hyper_ps_cortex['N_REF_POINTS_PER_STRUCTURE'] = 15000
        # hyper_ps_cortex['PATCH_ORIGIN'] = [40, 120, 60]
        # hyper_ps_cortex['PATCH_SIZE'] = [64, 80, 48]
        # hyper_ps_cortex['SELECT_PATCH_SIZE'] = [64, 96, 48]
        # hyper_ps_cortex['N_TEMPLATE_VERTICES'] = 10242
        # hyper_ps_cortex['N_REF_POINTS_PER_STRUCTURE'] = 15000
        ## General
        hyper_ps_cortex['N_M_CLASSES'] = 1
=======
    if hyper_ps_cortex['NDIMS'] == 3:
        if hyper_ps_cortex['PATCH_MODE'] == "single-patch":
            ## Large
            hyper_ps_cortex['PATCH_ORIGIN'] = [0, 5, 0]
            hyper_ps_cortex['PATCH_SIZE'] = [64, 144, 128]
            hyper_ps_cortex['SELECT_PATCH_SIZE'] = [96, 208, 176]
            hyper_ps_cortex['N_TEMPLATE_VERTICES'] = 40962
            hyper_ps_cortex['N_REF_POINTS_PER_STRUCTURE'] = 50000
            ## Small
            # hyper_ps_cortex['PATCH_ORIGIN'] = [30, 128, 60]
            # hyper_ps_cortex['PATCH_SIZE'] = [64, 64, 64]
            # hyper_ps_cortex['SELECT_PATCH_SIZE'] = [64, 64, 64]
            # hyper_ps_cortex['N_TEMPLATE_VERTICES'] = 10242
            # hyper_ps_cortex['N_REF_POINTS_PER_STRUCTURE'] = 15000
            # hyper_ps_cortex['PATCH_ORIGIN'] = [40, 120, 60]
            # hyper_ps_cortex['PATCH_SIZE'] = [64, 80, 48]
            # hyper_ps_cortex['SELECT_PATCH_SIZE'] = [64, 96, 48]
            # hyper_ps_cortex['N_TEMPLATE_VERTICES'] = 10242
            # hyper_ps_cortex['N_REF_POINTS_PER_STRUCTURE'] = 15000
            ## General
            hyper_ps_cortex['N_M_CLASSES'] = 1
            hyper_ps_cortex['MODEL_CONFIG']['MESH_TEMPLATE'] =\
                f"../supplementary_material/spheres/icosahedron_{hyper_ps_cortex['N_TEMPLATE_VERTICES']}.obj"
        elif hyper_ps_cortex['PATCH_MODE'] == "multi-patch":
            hyper_ps_cortex['PATCH_SIZE'] = [48, 48, 48]
            hyper_ps_cortex['N_TEMPLATE_VERTICES'] = 10242
            hyper_ps_cortex['N_REF_POINTS_PER_STRUCTURE'] = 11000
            hyper_ps_cortex['N_M_CLASSES'] = 1
            hyper_ps_cortex['MODEL_CONFIG']['MESH_TEMPLATE'] =\
                f"../supplementary_material/spheres/icosahedron_{hyper_ps_cortex['N_TEMPLATE_VERTICES']}.obj"
        else:
            hyper_ps_cortex['N_M_CLASSES'] = 2
            hyper_ps_cortex['PATCH_SIZE'] = [192, 224, 192]
            hyper_ps_cortex['N_TEMPLATE_VERTICES'] = 119871
            hyper_ps_cortex['N_REF_POINTS_PER_STRUCTURE'] = 125000
            hyper_ps_cortex['MODEL_CONFIG']['MESH_TEMPLATE'] =\
                f"../supplementary_material/white_matter/cortex_white_matter_convex_both_{hyper_ps_cortex['N_TEMPLATE_VERTICES']}.obj"
    else: # 2D
        hyper_ps_cortex['N_M_CLASSES'] = 1
        hyper_ps_cortex['PATCH_SIZE'] = [128, 128]
        hyper_ps_cortex['N_TEMPLATE_VERTICES'] = 712
        hyper_ps_cortex['N_REF_POINTS_PER_STRUCTURE'] = 712
>>>>>>> 703653c3
        hyper_ps_cortex['MODEL_CONFIG']['MESH_TEMPLATE'] =\
            f"../supplementary_material/circles/icocircle_{hyper_ps_cortex['N_TEMPLATE_VERTICES']}.obj"
if hyper_ps_cortex['STRUCTURE_TYPE'] == 'cerebral_cortex':
    hyper_ps_cortex['N_REF_POINTS_PER_STRUCTURE'] = 53954
    hyper_ps_cortex['N_TEMPLATE_VERTICES'] = 53954
    hyper_ps_cortex['MODEL_CONFIG']['MESH_TEMPLATE'] =\
        f"../supplementary_material/spheres/cortex_cerebral_cortex_convex_{hyper_ps_cortex['N_TEMPLATE_VERTICES']}.obj"

# Overwrite params for overfitting (fewer epochs, no augmentation, smaller
# dataset)
hyper_ps_overfit = {
    # Learning
    'BATCH_SIZE': 6,
    'AUGMENT_TRAIN': False,
    'MIXED_PRECISION': True,
}


mode_handler = {
    ExecModes.TRAIN.value: training_routine,
    ExecModes.TEST.value: test_routine,
    ExecModes.TRAIN_TEST.value: train_test_routine,
    ExecModes.TUNE.value: tuning_routine
}


def main(hps):
    """
    Main function for training, validation, test
    """
    argparser = ArgumentParser(description="cortex-parcellation-using-meshes",
                               formatter_class=RawTextHelpFormatter)
    argparser.add_argument('--architecture',
                           type=str,
                           default="voxel2meshplusplusgeneric",
                           help="The name of the algorithm. Supported:\n"
                           "- voxel2mesh\n"
                           "- voxel2meshplusplus\n"
                           "- voxel2meshplusplusgeneric")
    argparser.add_argument('--dataset',
                           type=str,
                           default="Cortex",
                           help="The name of the dataset. Supported:\n"
                           "- Hippocampus\n"
                           "- Cortex")
    argparser.add_argument('--train',
                           action='store_true',
                           help="Train a model.")
    argparser.add_argument('--test',
                           action='store_true',
                           help="Test a model.")
    argparser.add_argument('--tune',
                           default=None,
                           type=str,
                           dest='params_to_tune',
                           nargs='+',
                           help="Specify the name of a parameter to tune.")
    argparser.add_argument('--resume',
                           action='store_true',
                           help="Resume an existing, potentially unfinished"\
                           " experiment.")
    argparser.add_argument('--log',
                           type=str,
                           dest='loglevel',
                           default='INFO',
                           help="Specify log level.")
    argparser.add_argument('--proj',
                           type=str,
                           dest='proj_name',
                           default=None,
                           help="Specify the name of the wandb project.")
    argparser.add_argument('--group',
                           type=str,
                           dest='group_name',
                           default='uncategorized',
                           help="Specify the name of the wandb group.")
    argparser.add_argument('--device',
                           type=str,
                           dest='device',
                           default='cuda:0',
                           help="Specify the device for execution.")
    argparser.add_argument('--overfit',
                           type=int,
                           nargs='?',
                           const=1,
                           default=False,
                           help="Overfit on a few training samples.")
    argparser.add_argument('--time',
                           action='store_true',
                           help="Measure time of some functions.")
    argparser.add_argument('-n', '--exp_name',
                           dest='exp_name',
                           type=str,
                           default=None,
                           help="Name of experiment:\n"
                           "- 'debug' means that the results are  written "
                           "into a directory \nthat might be overwritten "
                           "later. This may be useful for debugging \n"
                           "where the experiment result does not matter.\n"
                           "- Any other name cannot overwrite an existing"
                           " directory.\n"
                           "- If not specified, experiments are automatically"
                           " enumerated with exp_i.")
    args = argparser.parse_args()
    hps['EXPERIMENT_NAME'] = args.exp_name
    hps['ARCHITECTURE'] = args.architecture
    hps['DATASET'] = args.dataset
    hps['LOGLEVEL'] = args.loglevel
    hps['PROJ_NAME'] = args.proj_name
    hps['GROUP_NAME'] = args.group_name
    hps['DEVICE'] = args.device
    hps['OVERFIT'] = args.overfit
    hps['TIME_LOGGING'] = args.time
    hps['PARAMS_TO_TUNE'] = args.params_to_tune

    if args.exp_name == "debug" and not args.overfit:
        # Overfit when debugging
        hps['OVERFIT'] = 1

    torch.cuda.set_device(args.device)

    # Fill hyperparameters with defaults
    hps = update_dict(hyper_ps_default, hps)

    # Dataset specific params
    if args.dataset == 'Hippocampus':
        hps = update_dict(hps, hyper_ps_hippocampus)
    if args.dataset == 'Cortex':
        hps = update_dict(hps, hyper_ps_cortex)

    # Update again for overfitting
    if hps['OVERFIT']:
        hps = update_dict(hps, hyper_ps_overfit)

    if args.params_to_tune is not None:
        mode = ExecModes.TUNE
    else:
        if args.train and not args.test:
            mode = ExecModes.TRAIN.value
        if args.test and not args.train:
            mode = ExecModes.TEST.value
        if args.train and args.test:
            mode = ExecModes.TRAIN_TEST.value
        if not args.test and not args.train:
            print("Please use either --train or --test or both.")
            return

    if hps['ARCHITECTURE'] == "voxel2mesh" and hps['MIXED_PRECISION']:
        raise ValueError("Mixed precision is not supported for original"\
                         " voxel2mesh.")
    if args.architecture == 'voxel2mesh' and hps['BATCH_SIZE'] != 1:
        raise ValueError("Original voxel2mesh only allows for batch size 1."\
                         " Try voxel2meshplusplus for larger batch size.")
    # No voxel decoder --> set voxel loss weights to 0
    if not hps['MODEL_CONFIG']['VOXEL_DECODER']:
        hps['VOXEL_LOSS_FUNC_WEIGHTS'] = []
        hps['VOXEL_LOSS_FUNC'] = []
        if 'JaccardVoxel' in hps['EVAL_METRICS']:
            hps['EVAL_METRICS'].remove('JaccardVoxel')

    # Add patch size to model config
    hps['MODEL_CONFIG']['PATCH_SIZE'] = hps['PATCH_SIZE']

<<<<<<< HEAD
=======
    # Set project name automatically
    if hps['PROJ_NAME'] == 'cortex' and hps['NDIMS'] == 2:
        hps['PROJ_NAME'] = 'cortex_2D'

>>>>>>> 703653c3
    # Run
    routine = mode_handler[mode]
    routine(hps, experiment_name=hps['EXPERIMENT_NAME'],
            loglevel=hps['LOGLEVEL'], resume=args.resume)


if __name__ == '__main__':
    main(hyper_ps)<|MERGE_RESOLUTION|>--- conflicted
+++ resolved
@@ -43,13 +43,8 @@
     'MIXED_PRECISION': True,
     'OPTIMIZER_CLASS': torch.optim.Adam,
     'OPTIM_PARAMS': {
-<<<<<<< HEAD
-        'lr': 1e-3, # voxel lr
-        'graph_lr': 2.5e-5,
-=======
         'lr': 1e-4, # voxel lr
         'graph_lr': 5e-5,
->>>>>>> 703653c3
         # SGD
         # 'momentum': 0.9,
         # Adam
@@ -62,19 +57,6 @@
     'LOSS_AVERAGING': 'linear',
     # CE
     'VOXEL_LOSS_FUNC_WEIGHTS': [1.0],
-<<<<<<< HEAD
-    'MESH_LOSS_FUNC': [WassersteinLoss(),
-                       ChamferAndNormalsLoss(),
-                       LaplacianLoss(),
-                       NormalConsistencyLoss(),
-                       EdgeLoss(0.01777)],
-    # 'MESH_LOSS_FUNC': [WassersteinLoss()],
-    # 'MESH_LOSS_FUNC_WEIGHTS': [0.3, 0.05, 0.46, 0.16], # Kong
-    # 'MESH_LOSS_FUNC_WEIGHTS': [1.0, 0.1, 0.1, 1.0], # Wickramasinghe
-    'MESH_LOSS_FUNC_WEIGHTS': [1.0, 1.0, 0.1, 0.1, 0.1, 10.0], # Wasserstein, Chamfer, Cosine, Laplacian, NormalConsistency, Edge
-    # 'MESH_LOSS_FUNC_WEIGHTS': [0.1, 0.01, 0.01, 0.01], # Tuned for geometric averaging
-    # 'MESH_LOSS_FUNC_WEIGHTS': [0.1, 0.1, 0.01, 0.01, 0.01], # With separate cosine loss weight
-=======
     'MESH_LOSS_FUNC': [
                        # WassersteinLoss(),
                        # ChamferLoss(),
@@ -88,7 +70,6 @@
     # 'MESH_LOSS_FUNC_WEIGHTS': [1.0, 0.1, 0.1, 0.1, 1.0], # Wickramasinghe (adapted)
     'MESH_LOSS_FUNC_WEIGHTS': [1.0, 0.01, 0.1, 0.001, 1.0], # Tuned on hemisphere (exp_443)
     # 'MESH_LOSS_FUNC_WEIGHTS': [0.1, 0.01, 0.01, 0.01], # Tuned for geometric averaging
->>>>>>> 703653c3
     # 'MESH_LOSS_FUNC_WEIGHTS': [0.5, 0.01, 0.1, 0.01], # Tuned on patch
     # 'MESH_LOSS_FUNC_WEIGHTS': [0.1, 0.01, 0.01, 0.01], # Tuned with smaller lr
     # 'MESH_LOSS_FUNC_WEIGHTS': [1.0, 0.5, 0.001, 10.0], # Reverse tuned
@@ -119,15 +100,9 @@
     'MODEL_CONFIG': {
         'GRAPH_CHANNELS': [128, 64, 32, 16],
         'UNPOOL_INDICES': [0,1,1],
-<<<<<<< HEAD
-        'AGGREGATE_INDICES': [[5,6],
-                              [6,7],
-                              [7,8]], # 8 = last decoder skip
-=======
         'AGGREGATE_INDICES': [[0,1],
                               [1,2],
                               [3,4]], # 8 = last decoder skip
->>>>>>> 703653c3
     },
     'PROJ_NAME': "hippocampus",
     'MESH_TARGET_TYPE': "mesh"
@@ -157,28 +132,6 @@
 }
 # Automatically set parameters
 if hyper_ps_cortex['STRUCTURE_TYPE'] == 'white_matter':
-<<<<<<< HEAD
-    if hyper_ps_cortex['PATCH_MODE']:
-        ## Large
-        hyper_ps_cortex['PATCH_ORIGIN'] = [0, 5, 0]
-        hyper_ps_cortex['PATCH_SIZE'] = [64, 144, 128]
-        hyper_ps_cortex['SELECT_PATCH_SIZE'] = [96, 208, 176]
-        hyper_ps_cortex['N_TEMPLATE_VERTICES'] = 40962
-        hyper_ps_cortex['N_REF_POINTS_PER_STRUCTURE'] = 38000
-        ## Small
-        # hyper_ps_cortex['PATCH_ORIGIN'] = [30, 128, 60]
-        # hyper_ps_cortex['PATCH_SIZE'] = [64, 64, 64]
-        # hyper_ps_cortex['SELECT_PATCH_SIZE'] = [64, 64, 64]
-        # hyper_ps_cortex['N_TEMPLATE_VERTICES'] = 10242
-        # hyper_ps_cortex['N_REF_POINTS_PER_STRUCTURE'] = 15000
-        # hyper_ps_cortex['PATCH_ORIGIN'] = [40, 120, 60]
-        # hyper_ps_cortex['PATCH_SIZE'] = [64, 80, 48]
-        # hyper_ps_cortex['SELECT_PATCH_SIZE'] = [64, 96, 48]
-        # hyper_ps_cortex['N_TEMPLATE_VERTICES'] = 10242
-        # hyper_ps_cortex['N_REF_POINTS_PER_STRUCTURE'] = 15000
-        ## General
-        hyper_ps_cortex['N_M_CLASSES'] = 1
-=======
     if hyper_ps_cortex['NDIMS'] == 3:
         if hyper_ps_cortex['PATCH_MODE'] == "single-patch":
             ## Large
@@ -221,7 +174,6 @@
         hyper_ps_cortex['PATCH_SIZE'] = [128, 128]
         hyper_ps_cortex['N_TEMPLATE_VERTICES'] = 712
         hyper_ps_cortex['N_REF_POINTS_PER_STRUCTURE'] = 712
->>>>>>> 703653c3
         hyper_ps_cortex['MODEL_CONFIG']['MESH_TEMPLATE'] =\
             f"../supplementary_material/circles/icocircle_{hyper_ps_cortex['N_TEMPLATE_VERTICES']}.obj"
 if hyper_ps_cortex['STRUCTURE_TYPE'] == 'cerebral_cortex':
@@ -385,13 +337,10 @@
     # Add patch size to model config
     hps['MODEL_CONFIG']['PATCH_SIZE'] = hps['PATCH_SIZE']
 
-<<<<<<< HEAD
-=======
     # Set project name automatically
     if hps['PROJ_NAME'] == 'cortex' and hps['NDIMS'] == 2:
         hps['PROJ_NAME'] = 'cortex_2D'
 
->>>>>>> 703653c3
     # Run
     routine = mode_handler[mode]
     routine(hps, experiment_name=hps['EXPERIMENT_NAME'],
