--- conflicted
+++ resolved
@@ -109,11 +109,8 @@
     'N_EPOCHS': 15000,
     'AUGMENT_TRAIN': False,
     'RAW_DATA_DIR': "/mnt/nas/Data_Neuro/MALC_CSR/",
-<<<<<<< HEAD
     'BATCH_SIZE': 5,
-=======
     'BATCH_SIZE': 6,
->>>>>>> a92c3094
     'MODEL_CONFIG': {
         'UNPOOL_INDICES': [0,0,0,0],
     },
