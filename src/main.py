--- conflicted
+++ resolved
@@ -111,13 +111,8 @@
 
 hyper_ps_cortex = {
     'NDIMS': 3,
-<<<<<<< HEAD
-    'N_EPOCHS': 15000,
-    'AUGMENT_TRAIN': True,
-=======
     'N_EPOCHS': 3000,
     'AUGMENT_TRAIN': False,
->>>>>>> f8ff2d45
     'RAW_DATA_DIR': "/mnt/nas/Data_Neuro/MALC_CSR/",
     'BATCH_SIZE': 5,
     'MODEL_CONFIG': {
@@ -139,13 +134,9 @@
     if hyper_ps_cortex['NDIMS'] == 3:
         if hyper_ps_cortex['PATCH_MODE'] == "single-patch":
             ## Large
-<<<<<<< HEAD
-            hyper_ps_cortex['PATCH_ORIGIN'] = [0, 5, 0]
-=======
             hyper_ps_cortex['MESH_TYPE'] = 'freesurfer'
             hyper_ps_cortex['REDUCED_FREESURFER'] = 0.3
             hyper_ps_cortex['PATCH_ORIGIN'] = [0, 0, 0]
->>>>>>> f8ff2d45
             hyper_ps_cortex['PATCH_SIZE'] = [64, 144, 128]
             hyper_ps_cortex['SELECT_PATCH_SIZE'] = [96, 208, 176]
             hyper_ps_cortex['N_TEMPLATE_VERTICES'] = 40962
@@ -172,19 +163,11 @@
             hyper_ps_cortex['N_M_CLASSES'] = 1
             hyper_ps_cortex['MODEL_CONFIG']['MESH_TEMPLATE'] =\
                 f"../supplementary_material/spheres/icosahedron_{hyper_ps_cortex['N_TEMPLATE_VERTICES']}.obj"
-<<<<<<< HEAD
-        else:
-            hyper_ps_cortex['N_M_CLASSES'] = 2
-            hyper_ps_cortex['PATCH_SIZE'] = [192, 224, 192]
-            hyper_ps_cortex['N_TEMPLATE_VERTICES'] = 119871
-            hyper_ps_cortex['N_REF_POINTS_PER_STRUCTURE'] = 125000
-=======
         else: # no patch mode
             hyper_ps_cortex['N_M_CLASSES'] = 2
             hyper_ps_cortex['PATCH_SIZE'] = [128, 144, 128]
             hyper_ps_cortex['N_TEMPLATE_VERTICES'] = 40962
             hyper_ps_cortex['N_REF_POINTS_PER_STRUCTURE'] = 50000
->>>>>>> f8ff2d45
             hyper_ps_cortex['MODEL_CONFIG']['MESH_TEMPLATE'] =\
                 f"../supplementary_material/white_matter/cortex_white_matter_convex_both_{hyper_ps_cortex['N_TEMPLATE_VERTICES']}.obj"
     else: # 2D
