#!/usr/bin/env python3

""" Main file """

import torch

from argparse import ArgumentParser, RawTextHelpFormatter

from utils.params import hyper_ps_default
from utils.modes import ExecModes
from utils.utils import update_dict
from utils.train import training_routine
from utils.tune_params import tuning_routine
from utils.test import test_routine
from utils.train_test import train_test_routine
from utils.losses import (
    ChamferLoss,
    ChamferAndNormalsLoss,
    ChamferAndNormalsAndCurvatureLoss,
    LaplacianLoss,
    NormalConsistencyLoss,
    EdgeLoss,
    WassersteinLoss
)
from utils.utils_voxel2meshplusplus.graph_conv import (
    GraphConvNorm,
    GCNConvWrapped,
    GINConvWrapped,
    GeoGraphConvNorm
)

# Overwrite default parameters for a common training procedure
hyper_ps = {
    # Overwriting std values from utils.params
    #######################
    'EXPERIMENT_NAME': None,  # Attention: "debug" overwrites previous dir"
                              # should be set with console argument
    #######################
    # Dataset
    'DATASET_SEED': 1532,
    'DATASET_SPLIT_PROPORTIONS': [50, 25, 25],
    # Learning
    'EVAL_EVERY': 100,
    'LOG_EVERY': 'epoch',
    'ACCUMULATE_N_GRADIENTS': 1,
    'MIXED_PRECISION': True,
    'OPTIMIZER_CLASS': torch.optim.Adam,
    'OPTIM_PARAMS': {
        'lr': 1e-4, # voxel lr
        'graph_lr': 5e-5,
        # SGD
        # 'momentum': 0.9,
        # Adam
        'betas': [0.9, 0.999],
        'eps': 1e-8,
        'weight_decay': 0.0
    },
    'LR_DECAY_AFTER': 300,
    # Loss function
    'LOSS_AVERAGING': 'linear',
    # CE
    'VOXEL_LOSS_FUNC_WEIGHTS': [1.0],
    'MESH_LOSS_FUNC': [
                       # WassersteinLoss(),
                       # ChamferLoss(),
                       ChamferAndNormalsLoss(curv_weight_max=5.0),
                       LaplacianLoss(),
                       NormalConsistencyLoss(),
                       EdgeLoss(0.0)
                      ],
    # 'MESH_LOSS_FUNC': [WassersteinLoss()],
    # 'MESH_LOSS_FUNC_WEIGHTS': [0.3, 0.05, 0.46, 0.16], # Kong
    # 'MESH_LOSS_FUNC_WEIGHTS': [1.0, 0.1, 0.1, 0.1, 1.0], # Wickramasinghe (adapted)
    # 'MESH_LOSS_FUNC_WEIGHTS': [0.1, 0.01, 0.01, 0.01], # Tuned for geometric averaging
    # 'MESH_LOSS_FUNC_WEIGHTS': [0.5, 0.01, 0.1, 0.01], # Tuned on patch
    # 'MESH_LOSS_FUNC_WEIGHTS': [0.1, 0.01, 0.01, 0.01], # Tuned with smaller lr
    # 'MESH_LOSS_FUNC_WEIGHTS': [1.0, 0.5, 0.001, 10.0], # Reverse tuned
    # Model
    'MODEL_CONFIG': {
        'NORM': 'batch', # Only for graph convs
        # Decoder channels from Kong, should be multiples of 2
        'DECODER_CHANNELS': [64, 32, 16, 8],
        'DEEP_SUPERVISION': True,
        'WEIGHTED_EDGES': False,
        'PROPAGATE_COORDS': True,
        'VOXEL_DECODER': True,
        'GC': GraphConvNorm
    },
}

# Dataset specific parameters
hyper_ps_hippocampus = {
    'N_EPOCHS': 2000,
    'AUGMENT_TRAIN': True,
    'RAW_DATA_DIR': "/mnt/nas/Data_Neuro/Task04_Hippocampus/",
    'PATCH_SIZE': [64, 64, 64],
    'BATCH_SIZE': 15,
    'N_M_CLASSES': 1,
    'N_REF_POINTS_PER_STRUCTURE': 1400,
    'N_TEMPLATE_VERTICES': 162,
    'MODEL_CONFIG': {
        'GRAPH_CHANNELS': [128, 64, 32, 16],
        'UNPOOL_INDICES': [0,1,1],
        'AGGREGATE_INDICES': [[0,1],
                              [1,2],
                              [3,4]], # 8 = last decoder skip
    },
    'PROJ_NAME': "hippocampus",
    'MESH_TARGET_TYPE': "mesh"
}
hyper_ps_hippocampus['MODEL_CONFIG']['MESH_TEMPLATE'] =\
    f"../supplementary_material/spheres/icosahedron_{hyper_ps_hippocampus['N_TEMPLATE_VERTICES']}.obj"

hyper_ps_cortex = {
    'FIXED_SPLIT': {
        'train': ['1010_3', '1007_3', '1003_3', '1104_3', '1015_3', '1001_3',
                  '1018_3', '1014_3', '1122_3', '1000_3', '1008_3', '1128_3',
                  '1017_3', '1113_3', '1011_3', '1125_3', '1005_3', '1107_3',
                  '1019_3', '1013_3', '1006_3', '1012_3'],
        'validation': ['1036_3', '1110_3'],
        'test': ['1004_3', '1119_3', '1116_3', '1009_3', '1101_3', '1002_3']
    },
    'NDIMS': 3,
    'N_EPOCHS': 2000,
    'AUGMENT_TRAIN': False,
    'RAW_DATA_DIR': "/mnt/nas/Data_Neuro/MALC_CSR/",
    'PREPROCESSED_DATA_DIR': "/home/fabianb/data/preprocessed/MALC_CSR/",
    'BATCH_SIZE': 3,
    'P_DROPOUT': 0.3,
    'MODEL_CONFIG': {
<<<<<<< HEAD
        'GROUP_STRUCTS': False, # False for single-surface reconstruction
=======
        'GROUP_STRUCTS': [[0], [1]], # False for single-surface reconstruction
>>>>>>> 5674a8e7
        'GRAPH_CHANNELS': [256, 64, 64, 64, 64],
        'UNPOOL_INDICES': [0,0,0,0],
        'AGGREGATE_INDICES': [[3,4,5,6],
                              [2,3,6,7],
                              [1,2,7,8],
                              [0,1,7,8]], # 8 = last decoder skip
    },
    'PROJ_NAME': "cortex",
    'MESH_TARGET_TYPE': "mesh",
    'STRUCTURE_TYPE': ['white_matter', 'cerebral_cortex'],
    'REDUCE_REG_LOSS_MODE': 'none',
    'PROVIDE_CURVATURES': True,
    'PENALIZE_DISPLACEMENT': 0.0,
<<<<<<< HEAD
=======
    'CLIP_GRADIENT': 200000,
>>>>>>> 5674a8e7
    'PATCH_MODE': "single-patch"
}
# Automatically set parameters

###### White matter ######
if hyper_ps_cortex['STRUCTURE_TYPE'] == 'white_matter':
    hyper_ps_cortex['MESH_LOSS_FUNC_WEIGHTS'] = [1.0, 0.01, 0.1, 0.001, 5.0] # Tuned on hemisphere (exp_443/exp_451)
    if hyper_ps_cortex['NDIMS'] == 3:
        if hyper_ps_cortex['PATCH_MODE'] == "single-patch":
            ## Large
            hyper_ps_cortex['MESH_TYPE'] = 'freesurfer'
            hyper_ps_cortex['REDUCED_FREESURFER'] = 0.3
            hyper_ps_cortex['PATCH_ORIGIN'] = [0, 0, 0]
            hyper_ps_cortex['PATCH_SIZE'] = [64, 144, 128]
            hyper_ps_cortex['SELECT_PATCH_SIZE'] = [96, 208, 176]
            hyper_ps_cortex['N_TEMPLATE_VERTICES'] = 40962
            hyper_ps_cortex['N_REF_POINTS_PER_STRUCTURE'] = 28000
            ## Small
            # hyper_ps_cortex['PATCH_ORIGIN'] = [30, 128, 60]
            # hyper_ps_cortex['PATCH_SIZE'] = [64, 64, 64]
            # hyper_ps_cortex['SELECT_PATCH_SIZE'] = [64, 64, 64]
            # hyper_ps_cortex['N_TEMPLATE_VERTICES'] = 10242
            # hyper_ps_cortex['N_REF_POINTS_PER_STRUCTURE'] = 15000
            # hyper_ps_cortex['PATCH_ORIGIN'] = [40, 120, 60]
            # hyper_ps_cortex['PATCH_SIZE'] = [64, 80, 48]
            # hyper_ps_cortex['SELECT_PATCH_SIZE'] = [64, 96, 48]
            # hyper_ps_cortex['N_TEMPLATE_VERTICES'] = 10242
            # hyper_ps_cortex['N_REF_POINTS_PER_STRUCTURE'] = 15000
            ## General
            hyper_ps_cortex['N_M_CLASSES'] = 1
            hyper_ps_cortex['MODEL_CONFIG']['MESH_TEMPLATE'] =\
                f"../supplementary_material/spheres/icosahedron_{hyper_ps_cortex['N_TEMPLATE_VERTICES']}.obj"
        elif hyper_ps_cortex['PATCH_MODE'] == "multi-patch":
            hyper_ps_cortex['PATCH_SIZE'] = [48, 48, 48]
            hyper_ps_cortex['N_TEMPLATE_VERTICES'] = 10242
            hyper_ps_cortex['N_REF_POINTS_PER_STRUCTURE'] = 11000
            hyper_ps_cortex['N_M_CLASSES'] = 1
            hyper_ps_cortex['MODEL_CONFIG']['MESH_TEMPLATE'] =\
                f"../supplementary_material/spheres/icosahedron_{hyper_ps_cortex['N_TEMPLATE_VERTICES']}.obj"
        else: # no patch mode
            hyper_ps_cortex['N_M_CLASSES'] = 2
            hyper_ps_cortex['PATCH_SIZE'] = [128, 144, 128]
            hyper_ps_cortex['SELECT_PATCH_SIZE'] = [192, 208, 192]
            hyper_ps_cortex['MESH_TYPE'] = 'freesurfer'
            hyper_ps_cortex['REDUCED_FREESURFER'] = 0.3
            hyper_ps_cortex['N_TEMPLATE_VERTICES'] = 40962
            hyper_ps_cortex['N_REF_POINTS_PER_STRUCTURE'] = 28000
            hyper_ps_cortex['MODEL_CONFIG']['MESH_TEMPLATE'] =\
                f"../supplementary_material/white_matter/cortex_white_matter_icosahedron_{hyper_ps_cortex['N_TEMPLATE_VERTICES']}.obj"
    else: # 2D
        hyper_ps_cortex['N_M_CLASSES'] = 1
        hyper_ps_cortex['PATCH_SIZE'] = [128, 128]
        hyper_ps_cortex['N_TEMPLATE_VERTICES'] = 712
        hyper_ps_cortex['N_REF_POINTS_PER_STRUCTURE'] = 712
        hyper_ps_cortex['MODEL_CONFIG']['MESH_TEMPLATE'] =\
            f"../supplementary_material/circles/icocircle_{hyper_ps_cortex['N_TEMPLATE_VERTICES']}.obj"

####### Cerebral cortex ######
if hyper_ps_cortex['STRUCTURE_TYPE'] == 'cerebral_cortex':
    hyper_ps_cortex['MESH_LOSS_FUNC_WEIGHTS'] = [1.0, 0.0125, 0.25, 0.00225, 5.0] # Tuned on hemisphere (exp_533)
    if hyper_ps_cortex['NDIMS'] == 3:
        if hyper_ps_cortex['PATCH_MODE'] == "single-patch":
            hyper_ps_cortex['MESH_TYPE'] = 'freesurfer'
            hyper_ps_cortex['REDUCED_FREESURFER'] = 0.3
            hyper_ps_cortex['PATCH_ORIGIN'] = [0, 0, 0]
            hyper_ps_cortex['PATCH_SIZE'] = [64, 144, 128]
            hyper_ps_cortex['SELECT_PATCH_SIZE'] = [96, 208, 176]
            hyper_ps_cortex['N_TEMPLATE_VERTICES'] = 40962
            hyper_ps_cortex['N_REF_POINTS_PER_STRUCTURE'] = 28000
            hyper_ps_cortex['N_M_CLASSES'] = 1
            hyper_ps_cortex['MODEL_CONFIG']['MESH_TEMPLATE'] =\
                f"../supplementary_material/spheres/icosahedron_{hyper_ps_cortex['N_TEMPLATE_VERTICES']}.obj"
        elif hyper_ps_cortex['PATCH_MODE'] == "multi-patch":
            hyper_ps_cortex['PATCH_SIZE'] = [48, 48, 48]
            hyper_ps_cortex['N_TEMPLATE_VERTICES'] = 10242
            hyper_ps_cortex['N_REF_POINTS_PER_STRUCTURE'] = 11000
            hyper_ps_cortex['N_M_CLASSES'] = 1
            hyper_ps_cortex['MODEL_CONFIG']['MESH_TEMPLATE'] =\
                f"../supplementary_material/spheres/icosahedron_{hyper_ps_cortex['N_TEMPLATE_VERTICES']}.obj"
        else: # no patch mode
            hyper_ps_cortex['N_M_CLASSES'] = 2
            hyper_ps_cortex['PATCH_SIZE'] = [128, 144, 128]
            hyper_ps_cortex['N_TEMPLATE_VERTICES'] = 40962
            hyper_ps_cortex['N_REF_POINTS_PER_STRUCTURE'] = 28000
            hyper_ps_cortex['MODEL_CONFIG']['MESH_TEMPLATE'] =\
                f"../supplementary_material/white_matter/cortex_white_matter_convex_both_{hyper_ps_cortex['N_TEMPLATE_VERTICES']}.obj"
    else: # 2D
        hyper_ps_cortex['N_M_CLASSES'] = 1
        hyper_ps_cortex['PATCH_SIZE'] = [128, 128]
        hyper_ps_cortex['N_TEMPLATE_VERTICES'] = 712
        hyper_ps_cortex['N_REF_POINTS_PER_STRUCTURE'] = 712
        hyper_ps_cortex['MODEL_CONFIG']['MESH_TEMPLATE'] =\
            f"../supplementary_material/circles/icocircle_{hyper_ps_cortex['N_TEMPLATE_VERTICES']}.obj"

####### White matter & cerebral cortex ######
if ('cerebral_cortex' in hyper_ps_cortex['STRUCTURE_TYPE']
    and 'white_matter' in hyper_ps_cortex['STRUCTURE_TYPE']):
    if hyper_ps_cortex['PATCH_MODE'] == "no":
        # Order of structures: lh_white, rh_white, lh_pial, rh_pial; mesh loss
        # weights should respect this order!
        hyper_ps_cortex['MESH_LOSS_FUNC_WEIGHTS'] = [
            [1.0] * 4, # Chamfer
            [0.01] * 2 + [0.025] * 2, # Cosine,
            [0.1] * 2 + [0.25] * 2, # Laplace,
            [0.001] * 2 + [0.0015] * 2, # NormalConsistency
            [5.0] * 4 # Edge
        ]
        hyper_ps_cortex['EVAL_METRICS'] = [
            'Wasserstein',
            'SymmetricHausdorff',
            'JaccardVoxel',
            'JaccardMesh',
            'Chamfer',
            'CorticalThicknessError',
            'AverageDistance'
        ]
        # No patch mode
        hyper_ps_cortex['N_M_CLASSES'] = 4
        hyper_ps_cortex['PATCH_SIZE'] = [128, 144, 128]
        hyper_ps_cortex['SELECT_PATCH_SIZE'] = [192, 208, 192]
        hyper_ps_cortex['MESH_TYPE'] = 'freesurfer'
        hyper_ps_cortex['REDUCED_FREESURFER'] = 0.3
        hyper_ps_cortex['N_TEMPLATE_VERTICES'] = 40962
        hyper_ps_cortex['N_REF_POINTS_PER_STRUCTURE'] = 44000 # max. number of gt points in this case (batch size 1)
        hyper_ps_cortex['MODEL_CONFIG']['MESH_TEMPLATE'] =\
            f"../supplementary_material/white_pial/cortex_4_ellipsoid_{hyper_ps_cortex['N_TEMPLATE_VERTICES']}_sps{hyper_ps_cortex['SELECT_PATCH_SIZE']}_ps{hyper_ps_cortex['PATCH_SIZE']}.obj"
    elif hyper_ps_cortex['PATCH_MODE'] == "single-patch":
        hyper_ps_cortex['MESH_LOSS_FUNC_WEIGHTS'] = [
            [1.0] * 2, # Chamfer
            [0.01] + [0.0125] , # Cosine,
            [0.1] + [0.25], # Laplace,
            [0.001] + [0.00225], # NormalConsistency
            [5.0] * 2 # Edge
        ]
        hyper_ps_cortex['EVAL_METRICS'] = [
            'Wasserstein',
            'SymmetricHausdorff',
            'JaccardVoxel',
            'JaccardMesh',
            'Chamfer',
            'CorticalThicknessError',
            'AverageDistance'
        ]
        hyper_ps_cortex['N_M_CLASSES'] = 2
        hyper_ps_cortex['PATCH_SIZE'] = [64, 144, 128]
        hyper_ps_cortex['PATCH_ORIGIN'] = [0, 0, 0]
        hyper_ps_cortex['SELECT_PATCH_SIZE'] = [96, 208, 176]
        hyper_ps_cortex['MESH_TYPE'] = 'freesurfer'
        hyper_ps_cortex['REDUCED_FREESURFER'] = 0.3
        hyper_ps_cortex['N_TEMPLATE_VERTICES'] = 40962
        hyper_ps_cortex['N_REF_POINTS_PER_STRUCTURE'] = 28000
        hyper_ps_cortex['MODEL_CONFIG']['MESH_TEMPLATE'] =\
            f"../supplementary_material/rh_white_pial/cortex_2_ellipsoid_{hyper_ps_cortex['N_TEMPLATE_VERTICES']}_sps{hyper_ps_cortex['SELECT_PATCH_SIZE']}_ps{hyper_ps_cortex['PATCH_SIZE']}_po{hyper_ps_cortex['PATCH_ORIGIN']}.obj"
    else:
        raise NotImplementedError()

# Overwrite params for overfitting (fewer epochs, no augmentation, smaller
# dataset)
hyper_ps_overfit = {
    # Learning
    'BATCH_SIZE': 1,
    'AUGMENT_TRAIN': False,
    'FIXED_SPLIT': {'train': [], 'validation': [], 'test': []},
}


mode_handler = {
    ExecModes.TRAIN.value: training_routine,
    ExecModes.TEST.value: test_routine,
    ExecModes.TRAIN_TEST.value: train_test_routine,
    ExecModes.TUNE.value: tuning_routine
}


def main(hps):
    """
    Main function for training, validation, test
    """
    argparser = ArgumentParser(description="cortex-parcellation-using-meshes",
                               formatter_class=RawTextHelpFormatter)
    argparser.add_argument('--architecture',
                           type=str,
                           default="voxel2meshplusplusgeneric",
                           help="The name of the algorithm. Supported:\n"
                           "- voxel2mesh\n"
                           "- voxel2meshplusplus\n"
                           "- voxel2meshplusplusgeneric")
    argparser.add_argument('--dataset',
                           type=str,
                           default="Cortex",
                           help="The name of the dataset. Supported:\n"
                           "- Hippocampus\n"
                           "- Cortex")
    argparser.add_argument('--train',
                           action='store_true',
                           help="Train a model.")
    argparser.add_argument('--test',
                           type=int,
                           default=None,
                           nargs='?',
                           const=-1,
                           help="Test a model, optionally specified by epoch."
                           " If no epoch is specified, the best and the last"
                           " model are evaluated.")
    argparser.add_argument('--tune',
                           default=None,
                           type=str,
                           dest='params_to_tune',
                           nargs='+',
                           help="Specify the name of a parameter to tune.")
    argparser.add_argument('--fine-tune',
                           default=None,
                           type=str,
                           dest='params_to_fine_tune',
                           nargs='+',
                           help="Specify the name of a parameter to tune.")
    argparser.add_argument('--resume',
                           action='store_true',
                           help="Resume an existing, potentially unfinished"\
                           " experiment.")
    argparser.add_argument('--log',
                           type=str,
                           dest='loglevel',
                           default='INFO',
                           help="Specify log level.")
    argparser.add_argument('--proj',
                           type=str,
                           dest='proj_name',
                           default=None,
                           help="Specify the name of the wandb project.")
    argparser.add_argument('--group',
                           type=str,
                           dest='group_name',
                           default='uncategorized',
                           help="Specify the name of the wandb group.")
    argparser.add_argument('--device',
                           type=str,
                           dest='device',
                           default='cuda:0',
                           help="Specify the device for execution.")
    argparser.add_argument('--overfit',
                           type=int,
                           nargs='?',
                           const=1,
                           default=False,
                           help="Overfit on a few training samples.")
    argparser.add_argument('--time',
                           action='store_true',
                           help="Measure time of some functions.")
    argparser.add_argument('-n', '--exp_name',
                           dest='exp_name',
                           type=str,
                           default=None,
                           help="Name of experiment:\n"
                           "- 'debug' means that the results are  written "
                           "into a directory \nthat might be overwritten "
                           "later. This may be useful for debugging \n"
                           "where the experiment result does not matter.\n"
                           "- Any other name cannot overwrite an existing"
                           " directory.\n"
                           "- If not specified, experiments are automatically"
                           " enumerated with exp_i.")
    args = argparser.parse_args()
    hps['EXPERIMENT_NAME'] = args.exp_name
    hps['ARCHITECTURE'] = args.architecture
    hps['DATASET'] = args.dataset
    hps['LOGLEVEL'] = args.loglevel
    hps['PROJ_NAME'] = args.proj_name
    hps['GROUP_NAME'] = args.group_name
    hps['DEVICE'] = args.device
    hps['OVERFIT'] = args.overfit
    hps['TIME_LOGGING'] = args.time
    hps['PARAMS_TO_TUNE'] = args.params_to_tune
    hps['PARAMS_TO_FINE_TUNE'] = args.params_to_fine_tune
    hps['TEST_MODEL_EPOCH'] = args.test

    if args.params_to_tune and args.params_to_fine_tune:
        raise RuntimeError(
            "Cannot tune and fine-tune parameters at the same time."
        )

    torch.cuda.set_device(args.device)

    # Fill hyperparameters with defaults
    hps = update_dict(hyper_ps_default, hps)

    # Dataset specific params
    if args.dataset == 'Hippocampus':
        hps = update_dict(hps, hyper_ps_hippocampus)
    if args.dataset == 'Cortex':
        hps = update_dict(hps, hyper_ps_cortex)

    # Update again for overfitting
    if hps['OVERFIT']:
        hps = update_dict(hps, hyper_ps_overfit)

    if args.params_to_tune or args.params_to_fine_tune:
        mode = ExecModes.TUNE
    else:
        if args.train and not args.test:
            mode = ExecModes.TRAIN.value
        if args.test and not args.train:
            mode = ExecModes.TEST.value
        if args.train and args.test:
            mode = ExecModes.TRAIN_TEST.value
        if not args.test and not args.train:
            print("Please use either --train or --test or both.")
            return

    if hps['ARCHITECTURE'] == "voxel2mesh" and hps['MIXED_PRECISION']:
        raise ValueError("Mixed precision is not supported for original"\
                         " voxel2mesh.")
    if args.architecture == 'voxel2mesh' and hps['BATCH_SIZE'] != 1:
        raise ValueError("Original voxel2mesh only allows for batch size 1."\
                         " Try voxel2meshplusplus for larger batch size.")
    # No voxel decoder --> set voxel loss weights to 0
    if not hps['MODEL_CONFIG']['VOXEL_DECODER']:
        hps['VOXEL_LOSS_FUNC_WEIGHTS'] = []
        hps['VOXEL_LOSS_FUNC'] = []
        if 'JaccardVoxel' in hps['EVAL_METRICS']:
            hps['EVAL_METRICS'].remove('JaccardVoxel')

    # Add patch size to model config
    hps['MODEL_CONFIG']['PATCH_SIZE'] = hps['PATCH_SIZE']

    # Set project name automatically
    if hps['PROJ_NAME'] == 'cortex' and hps['NDIMS'] == 2:
        hps['PROJ_NAME'] = 'cortex_2D'

    # Run
    routine = mode_handler[mode]
    routine(hps, experiment_name=hps['EXPERIMENT_NAME'],
            loglevel=hps['LOGLEVEL'], resume=args.resume)


if __name__ == '__main__':
    main(hyper_ps)<|MERGE_RESOLUTION|>--- conflicted
+++ resolved
@@ -128,11 +128,7 @@
     'BATCH_SIZE': 3,
     'P_DROPOUT': 0.3,
     'MODEL_CONFIG': {
-<<<<<<< HEAD
-        'GROUP_STRUCTS': False, # False for single-surface reconstruction
-=======
         'GROUP_STRUCTS': [[0], [1]], # False for single-surface reconstruction
->>>>>>> 5674a8e7
         'GRAPH_CHANNELS': [256, 64, 64, 64, 64],
         'UNPOOL_INDICES': [0,0,0,0],
         'AGGREGATE_INDICES': [[3,4,5,6],
@@ -146,10 +142,7 @@
     'REDUCE_REG_LOSS_MODE': 'none',
     'PROVIDE_CURVATURES': True,
     'PENALIZE_DISPLACEMENT': 0.0,
-<<<<<<< HEAD
-=======
     'CLIP_GRADIENT': 200000,
->>>>>>> 5674a8e7
     'PATCH_MODE': "single-patch"
 }
 # Automatically set parameters
