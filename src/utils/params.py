""" Documentation of project-wide parameters and default values 

Ideally, all occurring parameters should be documented here.
"""

__author__ = "Fabi Bongratz"
__email__ = "fabi.bongratz@gmail.com"

from enum import Enum

import torch

from utils.losses import (
    ChamferLoss,
    LaplacianLoss,
    NormalConsistencyLoss,
    EdgeLoss
)
from utils.utils_voxel2meshplusplus.graph_conv import (
<<<<<<< HEAD
    GraphConvNorm,
    PTGeoConvWrapped
=======
    GraphConvNorm
>>>>>>> aad6bc44
)

hyper_ps_default={

    # >>> Note: Using tuples (...) instead of lists [...] may lead to problems
    # when resuming broken trainings (json converts tuples to lists when dumping).
    # Therefore, it is recommended to use lists for parameters here.

    # The number of vertex classes to distinguish (including background)
    'N_V_CLASSES': 2,

    # The number of mesh classes. This is usually the number of non-connected
    # components/structures
    'N_M_CLASSES': 2,

    # The number of vertices in a single template structure
    'N_TEMPLATE_VERTICES': 162,

    # The number of reference points in a cortex structure
    'N_REF_POINTS_PER_STRUCTURE': 40962,

    # Either use a mesh or a pointcloud as ground truth. Basically, if one
    # wants to compute only point losses like the Chamfer loss, a pointcloud is
    # sufficient while other losses like cosine distance between vertex normals
    # require a mesh (pointcloud + faces)
    'MESH_TARGET_TYPE': "pointcloud",

    # The mode for reduction of mesh regularization losses, either 'linear' or
    # 'none'
    'REDUCE_REG_LOSS_MODE': 'none',

    # The structure type for cortex data, either 'cerebral_cortex' or
    # 'white_matter'
    'STRUCTURE_TYPE': "white_matter",

    # The batch size used during training
    'BATCH_SIZE': 1,

    # Activate/deactivate patch mode for the cortex dataset
    'PATCH_MODE': False,

    # Accumulate n gradients before doing a backward pass
    'ACCUMULATE_N_GRADIENTS': 1,

    # The number of training epochs
    'N_EPOCHS': 5,

    # The optimizer used for training
    'OPTIMIZER_CLASS': torch.optim.Adam,

    # Parameters for the optimizer. A separate learning rate for the graph
    # network can be specified
    'OPTIM_PARAMS': {'lr': 1e-4, 'graph_lr': None},

    # Data augmentation
    'AUGMENT_TRAIN': False,

    # Whether or not to use Pytorch's automatic mixed precision
    'MIXED_PRECISION': False,

    # The used loss functions for the voxel segmentation
    'VOXEL_LOSS_FUNC': [torch.nn.CrossEntropyLoss()],

    # The weights for the voxel loss functions
    'VOXEL_LOSS_FUNC_WEIGHTS': [1.],

    # The used loss functions for the mesh
    'MESH_LOSS_FUNC': [ChamferLoss(),
                       LaplacianLoss(),
                       NormalConsistencyLoss(),
                       EdgeLoss()],

    # The weights for the mesh loss functions, given are the values from
    # Wickramasinghe et al. Kong et al. used a geometric averaging and weights
    # [0.3, 0.05, 0.46, 0.16]
    'MESH_LOSS_FUNC_WEIGHTS': [1.0, 0.1, 0.1, 1.0],

    # The number of sample points for the mesh loss computation if done as by
    # Wickramasinghe 2020, i.e. sampling n random points from the outer surface
    # of the voxel ground truth
    'N_SAMPLE_POINTS': 3000,

    # The way the weighted average of the losses is computed,
    # e.g. 'linear' weighted average, 'geometric' mean
    'LOSS_AVERAGING': 'linear',

    # Log losses etc. every n iterations or 'epoch'
    'LOG_EVERY': 1,

    # Evaluate model every n epochs
    'EVAL_EVERY': 1,

    # Use early stopping
    'EARLY_STOP': False,

    # The metrics used for evaluation, see utils.evaluate.EvalMetrics for
    # options
    'EVAL_METRICS': [
        'JaccardVoxel',
        'JaccardMesh',
        'Chamfer'
    ],

    # Main validation metric according to which the best model is determined.
    # Note: This one must also be part of 'EVAL_METRICS'!
    'MAIN_EVAL_METRIC': 'JaccardMesh',

    # The number of image dimensions (is sometimes set to 3 in the code so may
    # not have an effect for models that exist only for 3D)
    'NDIMS': 3,

    # Voxel2Mesh original parameters
    # (from https://github.com/cvlab-epfl/voxel2mesh).
    # Note that not for all models/architectures all of
    # those parameters are relevant.
    'MODEL_CONFIG': {
        'FIRST_LAYER_CHANNELS': 16,
        'ENCODER_CHANNELS': [16, 32, 64, 128, 256],
        'DECODER_CHANNELS': [128, 64, 32, 16], # Voxel decoder
        'GRAPH_CHANNELS': [32, 32, 32, 32, 32], # Graph decoder
        'NUM_INPUT_CHANNELS': 1,
        'STEPS': 4,
        'DEEP_SUPERVISION': False, # For voxel net
<<<<<<< HEAD
        'BATCH_NORM': False, # Only for graph convs, always True in voxel layers
=======
        'NORM': 'none', # Only for graph convs, batch norm always used in voxel layers
>>>>>>> aad6bc44
        # Number of hidden layers in the graph conv blocks
        'GRAPH_CONV_LAYER_COUNT': 4,
        'MESH_TEMPLATE': '../supplementary_material/spheres/icosahedron_162.obj',
        'UNPOOL_INDICES': [0,1,0,1,0],
        'USE_ADOPTIVE_UNPOOL': False,
        # Weighted feature aggregation in graph convs (only possible with
        # pytorch-geometric graph convs)
        'WEIGHTED_EDGES': False,
        # Whether to use a voxel decoder
        'VOXEL_DECODER': True,
        # The graph conv implementation to use
        'GC': GraphConvNorm,
        # Whether to propagate coordinates in the graph decoder in addition to
        # voxel features
        'PROPAGATE_COORDS': False
    },

    # Decay the learning rate by multiplication with 'LR_DECAY_RATE' if no
    # improvement for 'LR_DECAY_AFTER' epochs
    'LR_DECAY_RATE': 0.5,
    'LR_DECAY_AFTER': -1, # -1 = no decay

    # input should be cubic. Otherwise, input should be padded accordingly.
    'PATCH_SIZE': [64, 64, 64],

    # For selecting a patch from cortex dataset.
    'SELECT_PATCH_SIZE': (192, 224, 192),

    # Seed for dataset splitting
    'DATASET_SEED': 1234,

    # Proportions of dataset splits
    'DATASET_SPLIT_PROPORTIONS': [80, 10, 10],

    # The directory where experiments are stored
    'EXPERIMENT_BASE_DIR': "../experiments/",

    # Directory of raw data
    'RAW_DATA_DIR': "/raw/data/dir", # <<<< Needs to set (e.g. in main.py)

    # Directory of preprocessed data
    'PREPROCESSED_DATA_DIR': "/preprocessed/data/dir", # <<<< Needs to set (e.g. in main.py)
}<|MERGE_RESOLUTION|>--- conflicted
+++ resolved
@@ -17,12 +17,7 @@
     EdgeLoss
 )
 from utils.utils_voxel2meshplusplus.graph_conv import (
-<<<<<<< HEAD
-    GraphConvNorm,
-    PTGeoConvWrapped
-=======
     GraphConvNorm
->>>>>>> aad6bc44
 )
 
 hyper_ps_default={
@@ -146,11 +141,7 @@
         'NUM_INPUT_CHANNELS': 1,
         'STEPS': 4,
         'DEEP_SUPERVISION': False, # For voxel net
-<<<<<<< HEAD
-        'BATCH_NORM': False, # Only for graph convs, always True in voxel layers
-=======
         'NORM': 'none', # Only for graph convs, batch norm always used in voxel layers
->>>>>>> aad6bc44
         # Number of hidden layers in the graph conv blocks
         'GRAPH_CONV_LAYER_COUNT': 4,
         'MESH_TEMPLATE': '../supplementary_material/spheres/icosahedron_162.obj',
