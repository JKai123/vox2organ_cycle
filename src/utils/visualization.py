""" Visualization of data """

__author__ = "Fabi Bongratz"
__email__ = "fabi.bongratz@gmail.com"

import os
from typing import Union

# import open3d as o3d # leads to double logging, uncomment if needed
import nibabel as nib
import matplotlib.pyplot as plt

def find_label_to_img(base_dir: str, img_id: str, label_dir_id="label"):
    """
    Get the label file corresponding to an image file.
    Note: This is only needed in the case where the dataset is not represented
    by a data.dataset.

    :param str base_dir: The base directory containing the label directory.
    :param str img_id: The id of the image that is also cotained in the label
    file.
    :param str label_dir_id: The string that identifies the label directory.
    :return The label file name.
    """
    label_dir = None
    label_name = None
    for d in os.listdir(base_dir):
        d_full = os.path.join(base_dir, d)
        if (os.path.isdir(d_full) and (label_dir_id in d)):
            label_dir = d_full
            print(f"Found label directory '{label_dir}'.")
    if label_dir is None:
        print(f"No label directory found in {base_dir}, maybe adapt path"\
              " specification or search string.")
        return None
    # Label dir found
    for ln in os.listdir(label_dir):
        if img_id == ln.split('.')[0]:
            label_name = ln

    if label_name is None:
        print(f"No file with id '{img_id}' found in directory"\
              " '{label_dir}'.")
        return None
    return os.path.join(label_dir, label_name)


def show_pointcloud(filenames: Union[str, list], backend='open3d'):
    """
    Show a point cloud stored in a file (e.g. .ply) using open3d or pyvista.

    :param str filenames: A list of files or a directory name.
    :param str backend: 'open3d' or 'pyvista' (default)
    """
    if isinstance(filenames, str):
        if os.path.isdir(filenames):
            path = filenames
            filenames = os.listdir(path)
            filenames.sort()
            filenames = [os.path.join(path, fn) for fn in filenames]
        else:
            filenames = [filenames]

    for fn in filenames:
        print(f"File: {fn}")
        if backend == 'open3d':
            show_pointcloud_open3d(fn)
        elif backend == 'pyvista':
            show_pointcloud_pyvista(fn)
        else:
            raise ValueError("Unknown backend {}".format(backend))

def show_pointcloud_open3d(filename: str):
    """
    Show a point cloud stored in a file (e.g. .ply) using open3d.
    An alternative is based on pyvista, see
    'show_pointcloud_pyvista'

    :param str filename: The file that should be visualized.
    """
    mesh = o3d.io.read_triangle_mesh(filename)
    mesh.compute_vertex_normals()
    print(mesh)
    o3d.visualization.draw_geometries([mesh])

def show_pointcloud_pyvista(filename: str):
    """
    Show a point cloud stored in a file (e.g. .ply) using pyvista.

    :param str filename: The file that should be visualized.
    """
    import pyvista as pv
    cloud = pv.read(filename)
    print(cloud)

    plotter = pv.Plotter()
    plotter.add_mesh(cloud)
    plotter.show()

def show_img_slices_3D(filenames: str, show_label=True):
    """
    Show three centered slices of a 3D image

    :param str filenames: A list of files or a directory name.
    :param bool show_label: Try to find label corresponding to image and show
    image and label together if possible.
    """

    if isinstance(filenames, str):
        if os.path.isdir(filenames):
            path = filenames
            filenames = os.listdir(path)
            filenames.sort()
            filenames = [os.path.join(path, fn) for fn in filenames]
        else:
            filenames = [filenames]

    for fn in filenames:
        img3D = nib.load(fn)
        print(f"Loading image {fn}...")
        assert img3D.ndim == 3, "Image dimension not equal to 3."

        # Try to find ground truth
        base_dir = '/'.join(fn.split('/')[:-2]) # Dataset base directory
        img_id = fn.split('/')[-1].split('.')[0] # Name of image without type
        label_name = find_label_to_img(base_dir, img_id)

        img1 = img3D.get_fdata() # get np.ndarray
        img1 = img1[int(img3D.shape[0]/2), :, :]
        img2 = img3D.get_fdata() # get np.ndarray
        img2 = img2[:, int(img3D.shape[1]/2), :]
        img3 = img3D.get_fdata() # get np.ndarray
        img3 = img3[:, :, int(img3D.shape[2]/2)]

        if label_name is not None and show_label:
            # Read and show ground truth
            label3D = nib.load(label_name)

            label1 = label3D.get_fdata() # get np.ndarray
            label1 = label1[int(label3D.shape[0]/2), :, :]
            label2 = label3D.get_fdata() # get np.ndarray
            label2 = label2[:, int(label3D.shape[1]/2), :]
            label3 = label3D.get_fdata() # get np.ndarray
            label3 = label3[:, :, int(label3D.shape[2]/2)]

            show_slices([img1, img2, img3], labels=[label1, label2, label3])

        else:
            show_slices([img1, img2, img3])

def show_slices(slices, labels=None, save_path=None):
    """
    Visualize image slices in a row.

    :param array-like slices: The image slices to visualize.
    :param array-like labels (optional): The image segmentation label slices.
    """

    _, axs = plt.subplots(1, len(slices))
    if len(slices) == 1:
        axs = [axs]

    for i, s in enumerate(slices):
        axs[i].imshow(s, cmap="gray")

    if labels is not None:
        for i, l in enumerate(labels):
            axs[i].imshow(l, cmap="OrRd", alpha=0.3)

    plt.suptitle("Image Slices")
    if save_path is None:
        plt.show()
    else:
        plt.savefig(save_path)
        plt.close()

def show_img_with_contour(img, vertices, edges, save_path=None):
    if vertices.ndim != 2 or edges.ndim != 2:
        raise ValueError("Vertices and edges should be in packed"
                         " representation.")
    plt.imshow(img, cmap="gray")
    vertices_edges = vertices[edges]

    plt.plot(vertices_edges[:,0,1], vertices_edges[:,0,0], color="red",
             marker='x', markeredgecolor="gray", markersize=1, linewidth=1)

    if save_path is None:
        plt.show()
    else:
        plt.savefig(save_path)
<<<<<<< HEAD
=======
        plt.close()

def show_difference(img_1, img_2, save_path=None):
    """
    Visualize the difference of two 3D images in the center axes.

    :param array-like img_1: The first image
    :param array-like img_2: The image that should be compared to the first one
    :param save_path: Where the image is exported to
    """
    shape_1 = img_1.shape
    img_1_slices = [img_1[shape_1[0]//2, :, :],
                    img_1[:, shape_1[1]//2, :],
                    img_1[:, :, shape_1[2]//2]]
    shape_2 = img_2.shape
    assert shape_1 == shape_2, "Compared images should be of same shape."
    img_2_slices = [img_2[shape_2[0]//2, :, :],
                    img_2[:, shape_2[1]//2, :],
                    img_2[:, :, shape_2[2]//2]]
    diff = [(i1 != i2).long() for i1, i2 in zip(img_1_slices, img_2_slices)]

    _, axs = plt.subplots(1, len(img_1_slices))
    if len(img_1_slices) == 1:
        axs = [axs]

    for i, s in enumerate(img_1_slices):
        axs[i].imshow(s, cmap="gray")

    for i, l in enumerate(diff):
        axs[i].imshow(l, cmap="OrRd", alpha=0.6)

    plt.suptitle("Difference")
    if save_path is None:
        plt.show()
    else:
        plt.savefig(save_path)
>>>>>>> f8ff2d45
        plt.close()<|MERGE_RESOLUTION|>--- conflicted
+++ resolved
@@ -188,8 +188,6 @@
         plt.show()
     else:
         plt.savefig(save_path)
-<<<<<<< HEAD
-=======
         plt.close()
 
 def show_difference(img_1, img_2, save_path=None):
@@ -226,5 +224,4 @@
         plt.show()
     else:
         plt.savefig(save_path)
->>>>>>> f8ff2d45
         plt.close()