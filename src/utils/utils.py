""" Utility functions """

__author__ = "Fabi Bongratz"
__email__ = "fabi.bongratz@gmail.com"

import os
import copy
import inspect
import collections.abc
from enum import Enum
from typing import Union, Tuple

import numpy as np
import nibabel as nib
import torch
import torch.nn.functional as F
import scipy.ndimage as ndimage
from trimesh import Trimesh
from skimage import measure
from plyfile import PlyData

from utils.mesh import Mesh
from utils.coordinate_transform import (
    normalize_vertices_per_max_dim,
    unnormalize_vertices_per_max_dim
)

class ExtendedEnum(Enum):
    """
    Extends an enum such that it can be converted to dict.
    """

    @classmethod
    def dict(cls):
        return {c.name: c.value for c in cls}

def read_vertices_from_ply(filename: str) -> np.ndarray:
    """
    Read .ply file and return vertex coordinates

    :param str filename: The file that should be read.
    :return: Vertex data as numpy array
    :rtype: numpy.ndarray
    """

    plydata = PlyData.read(filename)
    vertex_data = plydata['vertex'].data # numpy array with fields ['x', 'y', 'z']
    pts = np.zeros([vertex_data.size, 3])
    pts[:, 0] = vertex_data['x']
    pts[:, 1] = vertex_data['y']
    pts[:, 2] = vertex_data['z']

    return pts

def create_mesh_from_file(filename: str, output_dir: str=None, store=True,
                          mc_step_size=1):
    """
    Create a mesh from file using marching cubes.

    :param str filename: The name of the input file.
    :param str output_dir: The name of the output directory.
    :param bool store (optional): Store the created mesh.
    :param int mc_step_size: The step size for marching cubes algorithm.

    :return the created mesh
    """

    name = os.path.basename(filename) # filename without path
    name = name.split(".")[0]

    data = nib.load(filename)

    img3D = data.get_fdata() # get np.ndarray
    assert img3D.ndim == 3, "Image dimension not equal to 3."

    # Use marching cubes to obtain surface mesh
    mesh = create_mesh_from_voxels(img3D, mc_step_size)

    # Store
    outfile = os.path.join(output_dir, name + ".ply") # output .ply file
    mesh = mesh.to_trimesh()

    if (output_dir is not None and store):
        mesh.export(outfile)

    return mesh

def create_mesh_from_voxels(volume, mc_step_size=1):
    """ Convert a voxel volume to mesh using marching cubes

    :param volume: The voxel volume.
    :param mc_step_size: The step size for the marching cubes algorithm.
    :return: The generated mesh.
    """
    if isinstance(volume, torch.Tensor):
        volume = volume.cpu().data.numpy()

    shape = volume.shape

    vertices_mc, faces_mc, normals, values = measure.marching_cubes(
                                    volume,
                                    0,
                                    step_size=mc_step_size,
                                    allow_degenerate=False)

    vertices_mc = normalize_vertices_per_max_dim(
        torch.from_numpy(vertices_mc).float(), shape
    )
    # measure.marching_cubes uses left-hand rule for normal directions, our
    # convention is right-hand rule
    faces_mc = torch.from_numpy(faces_mc).long().flip(dims=[1])

    # ! Normals are not valid anymore after normalization of vertices
    normals = None

    return Mesh(vertices_mc, faces_mc, normals, values)

def create_mesh_from_pixels(img):
    """ Convert an image to a 2D mesh (= a graph) using marching squares.

    :param img: The pixel input from which contours should be extracted.
    :return: The generated mesh.
    """
    if isinstance(img, torch.Tensor):
        img = img.cpu().data.numpy()

    shape = img.shape

    vertices_ms = measure.find_contours(img)
    # Only consider main contour
    vertices_ms = sorted(vertices_ms, key=lambda x: len(x))[-1]
    # Edges = faces in 2D
    faces_ms = []
    faces_ms = torch.tensor(
        faces_ms + [[i,i+1] for i in range(len(vertices_ms) - 1)]
    )

    vertices_ms = normalize_vertices_per_max_dim(
        torch.from_numpy(vertices_ms).float(), shape
    )

    return Mesh(vertices_ms, faces_ms)

def update_dict(d, u):
    """
    Recursive function for dictionary updating.

    :param d: The old dict.
    :param u: The dict that should be used for the update.

    :returns: The updated dict.
    """

    for k, v in u.items():
        if isinstance(v, collections.abc.Mapping):
            d[k] = update_dict(d.get(k, {}), v)
        else:
            d[k] = v
    return d

def string_dict(d: dict):
    """
    Convert classes and functions to their name and every object to its string.

    :param dict d: The dict that should be made serializable/writable.
    :returns: The dict with objects converted to their names.
    """
    u = copy.deepcopy(d)
    for k, v in u.items():
        if isinstance(v, collections.abc.Mapping):
            # Dicts
            u[k] = string_dict(u.get(k, {}))
        elif isinstance(v, collections.abc.MutableSequence):
            # Lists
            seq = u.get(k, []).copy()
            for e in seq:
                # Class or function
                if inspect.isclass(e) or inspect.isfunction(e):
                    u[k].append(e.__name__)
                    u[k].remove(e)
                elif not all(isinstance(v_i, (int, float, str)) for v_i in v):
                    # Everything else than int, float, str to str
                    u[k].remove(e)
                    u[k].append(str(e))

        # Class or function
        elif inspect.isclass(v) or inspect.isfunction(v):
            u[k] = v.__name__
        elif isinstance(v, tuple):
            if not all(isinstance(v_i, (int, float, str)) for v_i in v):
                # Tuple with something else than int, float, str
                u[k] = str(v)
        elif not isinstance(v, (int, float, str)):
            # Everything else to string
            u[k] = str(v)
    return u

def crop_slices(shape1, shape2):
    """ From https://github.com/cvlab-epfl/voxel2mesh """
    slices = [slice((sh1 - sh2) // 2, (sh1 - sh2) // 2 + sh2) for sh1, sh2 in zip(shape1, shape2)]
    return slices

def crop_and_merge(tensor1, tensor2):
    """ Crops tensor1 such that it fits the shape of tensor2 and concatenates
    both along channel dimension.
    From https://github.com/cvlab-epfl/voxel2mesh """

    slices = crop_slices(tensor1.size(), tensor2.size())
    slices[0] = slice(None)
    slices[1] = slice(None)
    slices = tuple(slices)

    return torch.cat((tensor1[slices], tensor2), 1)

def sample_outer_surface_in_voxel(volume):
    """ Samples an outer surface in 3D given a volume representation of the
    objects. This is used in wickramasinghe 2020 as ground truth for mesh
    vertices.
    """
    if volume.ndim == 3:
        a = F.max_pool3d(volume[None,None].float(), kernel_size=(3,1,1), stride=1, padding=(1, 0, 0))
        b = F.max_pool3d(volume[None,None].float(), kernel_size=(1,3,1), stride=1, padding=(0, 1, 0))
        c = F.max_pool3d(volume[None,None].float(), kernel_size=(1,1,3), stride=1, padding=(0, 0, 1))
    elif volume.ndim == 4:
        a = F.max_pool3d(volume.unsqueeze(1).float(), kernel_size=(3,1,1), stride=1, padding=(1, 0, 0))
        b = F.max_pool3d(volume.unsqueeze(1).float(), kernel_size=(1,3,1), stride=1, padding=(0, 1, 0))
        c = F.max_pool3d(volume.unsqueeze(1).float(), kernel_size=(1,1,3), stride=1, padding=(0, 0, 1))
    else:
        raise NotImplementedError
    border, _ = torch.max(torch.cat([a,b,c], dim=1), dim=1)
    if volume.ndim == 3: # back to original shape
        border = border.squeeze()
    surface = border - volume.float()
    return surface.long()


def sample_inner_volume_in_voxel(volume):
    """ Samples an inner volume in 3D given a volume representation of the
    objects. This can be seen as 'stripping off' one layer of pixels.

    Attention: 'sample_inner_volume_in_voxel' and
    'sample_outer_surface_in_voxel' are not inverse to each other since
    several volumes can lead to the same inner volume.
    """
    neg_volume = -1 * volume # max --> min
    neg_volume_a = F.pad(neg_volume, (0,0,0,0,1,1)) # Zero-pad
    a = F.max_pool3d(neg_volume_a[None,None].float(), kernel_size=(3,1,1), stride=1)[0]
    neg_volume_b = F.pad(neg_volume, (0,0,1,1,0,0)) # Zero-pad
    b = F.max_pool3d(neg_volume_b[None,None].float(), kernel_size=(1,3,1), stride=1)[0]
    neg_volume_c = F.pad(neg_volume, (1,1,0,0,0,0)) # Zero-pad
    c = F.max_pool3d(neg_volume_c[None,None].float(), kernel_size=(1,1,3), stride=1)[0]
    border, _ = torch.max(torch.cat([a,b,c], dim=0), dim=0)
    border = -1 * border
    inner_volume = torch.logical_and(volume, border)
    # Seems to lead to problems if volume.dtype == torch.uint8
    return inner_volume.type(volume.dtype)

def normalize_max_one(data):
    """ Normalize the input such that the maximum value is 1. """
    max_value = float(data.max())
    return data / max_value

def normalize_plus_minus_one(data):
    """ Normalize the input such that the values are in [-1,1]. """
    max_value = float(data.max())
    assert data.min() >= 0 and max_value > 0, "Elements should be ge 0."
    return 2 * ((data / max_value) - 0.5)

def normalize_min_max(data):
    """ Min- max normalization into [0,1] """
    min_value = float(data.min())
    return (data - min_value) / (data.max() - min_value)

def Euclidean_weights(vertices, edges):
    """ Weights for all edges in terms of Euclidean length between vertices.
    """
    weights = torch.sqrt(torch.sum(
        (vertices[edges[:,0]] - vertices[edges[:,1]])**2,
        dim=1
    ))
    return weights

def score_is_better(old_value, new_value, name):
    """ Decide whether new_value is better than old_value based on the name of
    the score.
    """
    if old_value is None:
        if name in ('JaccardVoxel', 'JaccardMesh'):
            return True, 'max'
        elif name in ('Chamfer'):
            return True, 'min'
        else:
            raise ValueError("Unknown score name.")

    if name in ('JaccardVoxel', 'JaccardMesh'):
        return new_value > old_value, 'max'
    elif name in ('Chamfer'):
        return new_value < old_value, 'min'
    else:
        raise ValueError("Unknown score name.")

def mirror_mesh_at_plane(mesh, plane_normal, plane_point):
    """ Mirror a mesh at a plane and return the mirrored mesh.
    The normal should point in the direction of the 'empty' side of the plane,
    i.e. the side where the mesh should be mirrored to.
    """
    # Normalize plane normal
    if not np.isclose(np.sqrt(np.sum(plane_normal ** 2)), 1):
        plane_normal = plane_normal / np.sqrt(np.sum(plane_normal ** 2))

    d = np.dot(plane_normal, plane_point)
    d_verts = -1 * (plane_normal @ mesh.vertices.T - d)
    mirrored_verts = mesh.vertices + 2 * (plane_normal[:,None] * d_verts).T

    # Preserve data type
    mirrored_mesh = Trimesh(mirrored_verts, mesh.faces)\
            if isinstance(mesh, Trimesh) else Mesh(mirrored_verts, mesh.faces)

    return mirrored_mesh

def voxelize_mesh(vertices, faces, shape, n_m_classes, strip=True):
    """ Voxelize the mesh and return a segmentation map of 'shape'. 

    :param vertices: The vertices of the mesh
    :param faces: Corresponding faces as indices to vertices
    :param shape: The shape the output image should have
    :param n_m_classes: The number of mesh classes, i.e., the number of
    different structures in the mesh. This is currently ignored but should be
    implemented at some time.
    :param strip: Whether to strip the outer layer of the voxelized mesh. This
    is often a more accurate representation of the discrete volume occupied by
    the mesh.
    """
    assert len(shape) == 3, "Shape should be 3D"
    voxelized_mesh = torch.zeros(shape, dtype=torch.long)
    vertices = vertices.view(n_m_classes, -1, 3)
    faces = faces.view(n_m_classes, -1, 3)
    unnorm_verts = unnormalize_vertices_per_max_dim(
        vertices.view(-1, 3), shape
    ).view(n_m_classes, -1, 3)
    pv = Mesh(unnorm_verts, faces).get_occupied_voxels(shape)
    if pv is not None:
        # Occupied voxels are considered to belong to one class
        voxelized_mesh[pv[:,0], pv[:,1], pv[:,2]] = 1
    else:
        # No mesh in the valid range predicted --> keep zeros
        pass

    # Strip outer layer of voxelized mesh
    if strip:
        voxelized_mesh = sample_inner_volume_in_voxel(voxelized_mesh)

    return voxelized_mesh

<<<<<<< HEAD
def dict_to_lower_dict(d_in: dict):
    """ Convert all keys in the dict to lower case. """
    d_out = dict((k.lower(), v) for k, v in d_in.items())
    for k, v in d_out.items():
        if isinstance(v, dict):
            d_out[k] = dict_to_lower_dict(v)

    return d_out
=======
def voxelize_contour(vertices, shape):
    """ Voxelize the contour and return a segmentation map of shape 'shape'.
    See also
    https://stackoverflow.com/questions/39642680/create-mask-from-skimage-contour

    :param vertices: The vertices of the contour.
    :param shape: The target shape of the voxel map.
    """
    assert vertices.ndim == 3, "Vertices should be padded."
    assert vertices.shape[2] == 2 and len(shape) == 2,\
            "Method is dedicated to 2D data."
    if isinstance(vertices, torch.Tensor):
        vertices = vertices.cpu().numpy()
    voxelized_contour = np.zeros(shape, dtype=np.long)
    for vs in vertices:
        # Only consider points in valid range
        in_box = np.logical_and(np.logical_and(
            vs[:,0] >= 0, vs[:,0] < shape[0]
        ), np.logical_and(
            vs[:,1] >= 0, vs[:,1] < shape[1]
        ))
        vs_ = vs[in_box]
        # Round to voxel coordinates
        voxelized_contour[np.round(vs_[:,0]).astype('int'),
                          np.round(vs_[:,1]).astype('int')] = 1
        voxelized_contour = ndimage.binary_fill_holes(voxelized_contour)

    return torch.from_numpy(voxelized_contour)

def edge_lengths_in_contours(vertices, edges):
    """ Compute edge lengths for all edges in 'edges'."""
    if vertices.ndim != 2 or edges.ndim != 2:
        raise ValueError("Vertices and edges should be packed.")

    vertices_edges = vertices[edges]
    v1, v2 = vertices_edges[:,0], vertices_edges[:,1]

    return torch.norm(v1 - v2, dim=1)

def choose_n_random_points(points: torch.Tensor, n: int):
    """ Choose n points randomly from points. """
    if points.ndim == 3:
        res = []
        for ps in points:
            res.append(choose_n_random_points(ps, n))
        return torch.stack(res)
    if points.ndim == 2:
        perm = torch.randperm(len(points))
        perm = perm[:n]
        return points[perm]

    raise ValueError("Invalid number of dimensions.")
>>>>>>> 076c87e2
<|MERGE_RESOLUTION|>--- conflicted
+++ resolved
@@ -352,7 +352,6 @@
 
     return voxelized_mesh
 
-<<<<<<< HEAD
 def dict_to_lower_dict(d_in: dict):
     """ Convert all keys in the dict to lower case. """
     d_out = dict((k.lower(), v) for k, v in d_in.items())
@@ -361,7 +360,7 @@
             d_out[k] = dict_to_lower_dict(v)
 
     return d_out
-=======
+
 def voxelize_contour(vertices, shape):
     """ Voxelize the contour and return a segmentation map of shape 'shape'.
     See also
@@ -413,5 +412,4 @@
         perm = perm[:n]
         return points[perm]
 
-    raise ValueError("Invalid number of dimensions.")
->>>>>>> 076c87e2
+    raise ValueError("Invalid number of dimensions.")