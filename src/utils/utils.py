--- conflicted
+++ resolved
@@ -85,62 +85,6 @@
 
     return mesh
 
-<<<<<<< HEAD
-def normalize_vertices(vertices: Union[torch.Tensor, np.array],
-                       shape: Tuple[int, int, int]):
-    """ Normalize vertex coordinates from [0, patch size-1] into [-1, 1]
-    treating each dimension separately and flip x- and z-axis.
-    """
-    assert len(vertices.shape) == 2, "Vertices should be packed."
-    assert len(shape) == 3 and vertices.shape[1] == 3,\
-            "Coordinates should be 3 dim."
-
-    if isinstance(vertices, torch.Tensor):
-        shape = torch.tensor(shape).float().to(vertices.device).flip(dims=[0])
-        vertices = vertices.flip(dims=[1])
-    if isinstance(vertices, np.ndarray):
-        shape = np.flip(np.array(shape, dtype=float), axis=0)
-        vertices = np.flip(vertices, axis=1)
-
-    return 2*(vertices/(shape-1) - 0.5)
-
-def unnormalize_vertices(vertices: Union[torch.Tensor, np.array],
-                         shape: Tuple[int, int, int]):
-    """ Inverse of 'normalize vertices' """
-    assert len(vertices.shape) == 2, "Vertices should be packed."
-    assert len(shape) == 3 and vertices.shape[1] == 3,\
-            "Coordinates should be 3 dim."
-
-    if isinstance(vertices, torch.Tensor):
-        shape = torch.tensor(shape).float().to(vertices.device)
-        vertices = vertices.flip(dims=[1])
-    if isinstance(vertices, np.ndarray):
-        shape = np.array(shape, dtype=float)
-        vertices = np.flip(vertices, axis=1)
-
-    return (0.5 * vertices + 0.5) * (shape - 1)
-
-def normalize_vertices_per_max_dim(vertices: Union[torch.Tensor, np.array],
-                                   shape: Tuple[int, int, int]):
-    """ Normalize vertex coordinates w.r.t. the maximum input dimension.
-    """
-    assert len(vertices.shape) == 2, "Vertices should be packed."
-    assert len(shape) == 3 and vertices.shape[1] == 3,\
-            "Coordinates should be 3 dim."
-
-    return 2*(vertices/(np.max(shape)-1) - 0.5)
-
-def unnormalize_vertices_per_max_dim(vertices: Union[torch.Tensor, np.array],
-                                     shape: Tuple[int, int, int]):
-    """ Inverse of 'normalize vertices_per_max_dim' """
-    assert len(vertices.shape) == 2, "Vertices should be packed."
-    assert len(shape) == 3 and vertices.shape[1] == 3,\
-            "Coordinates should be 3 dim."
-
-    return (0.5 * vertices + 0.5) * (np.max(shape) - 1)
-
-=======
->>>>>>> 703653c3
 def create_mesh_from_voxels(volume, mc_step_size=1):
     """ Convert a voxel volume to mesh using marching cubes
 
