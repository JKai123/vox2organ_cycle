""" Utility functions """

__author__ = "Fabi Bongratz"
__email__ = "fabi.bongratz@gmail.com"

import os
import copy
import inspect
import collections.abc
from enum import Enum

import numpy as np
import nibabel as nib
import torch
import torch.nn.functional as F
from trimesh import Trimesh
from skimage import measure
from plyfile import PlyData

from utils.modes import ExecModes
from utils.mesh import Mesh

class ExtendedEnum(Enum):
    """
    Extends an enum such that it can be converted to dict.
    """

    @classmethod
    def dict(cls):
        return {c.name: c.value for c in cls}

def read_vertices_from_ply(filename: str) -> np.ndarray:
    """
    Read .ply file and return vertex coordinates

    :param str filename: The file that should be read.
    :return: Vertex data as numpy array
    :rtype: numpy.ndarray
    """

    plydata = PlyData.read(filename)
    vertex_data = plydata['vertex'].data # numpy array with fields ['x', 'y', 'z']
    pts = np.zeros([vertex_data.size, 3])
    pts[:, 0] = vertex_data['x']
    pts[:, 1] = vertex_data['y']
    pts[:, 2] = vertex_data['z']

    return pts

def create_mesh_from_file(filename: str, output_dir: str=None, store=True,
                          mc_step_size=1):
    """
    Create a mesh from file using marching cubes.

    :param str filename: The name of the input file.
    :param str output_dir: The name of the output directory.
    :param bool store (optional): Store the created mesh.
    :param int mc_step_size: The step size for marching cubes algorithm.

    :return the created mesh
    """

    name = os.path.basename(filename) # filename without path
    name = name.split(".")[0]

    data = nib.load(filename)

    img3D = data.get_fdata() # get np.ndarray
    assert img3D.ndim == 3, "Image dimension not equal to 3."

    # Use marching cubes to obtain surface mesh
    mesh = create_mesh_from_voxels(img3D, mc_step_size)

    # Store
    outfile = os.path.join(output_dir, name + ".ply") # output .ply file
    mesh = mesh.to_trimesh()

    if (output_dir is not None and store):
        mesh.export(outfile)

    return mesh

def normalize_vertices(vertices, shape):
    """ Normalize vertex coordinates from [0, patch size-1] into [-1, 1] """
    assert len(vertices.shape) == 2 and len(shape.shape) == 2, "Inputs must be 2 dim"
    assert shape.shape[0] == 1, "first dim of shape should be length 1"

    return 2*(vertices/(torch.max(shape)-1) - 0.5)

def unnormalize_vertices(vertices, shape):
    """ Inverse of 'normalize vertices' """
    assert len(vertices.shape) == 2 and len(shape.shape) == 2, "Inputs must be 2 dim"
    assert shape.shape[0] == 1, "first dim of shape should be length 1"

    return (0.5 * vertices + 0.5) * (torch.max(shape) - 1)

def create_mesh_from_voxels(volume, mc_step_size=1, flip=True):
    """ Convert a voxel volume to mesh using marching cubes

    :param volume: The voxel volume.
    :param mc_step_size: The step size for the marching cubes algorithm.
    :return: The generated mesh.
    """
    if isinstance(volume, torch.Tensor):
        volume = volume.cpu().data.numpy()

    shape = torch.tensor(volume.shape)[None].float()

    vertices_mc, faces_mc, normals, values = measure.marching_cubes(
                                    volume,
                                    0,
                                    step_size=mc_step_size,
                                    allow_degenerate=False)

    if flip:
        vertices_mc = torch.flip(torch.from_numpy(vertices_mc), dims=[1]).float()  # convert z,y,x -> x, y, z
        vertices_mc = normalize_vertices(vertices_mc, shape.flip(dims=[1]))
    else:
        vertices_mc = normalize_vertices(vertices_mc, shape)
    faces_mc = torch.from_numpy(faces_mc).long()

    # ! Normals are not valid anymore after normalization of vertices
    normals = None

    return Mesh(vertices_mc, faces_mc, normals, values)

def update_dict(d, u):
    """
    Recursive function for dictionary updating.

    :param d: The old dict.
    :param u: The dict that should be used for the update.

    :returns: The updated dict.
    """

    for k, v in u.items():
        if isinstance(v, collections.abc.Mapping):
            d[k] = update_dict(d.get(k, {}), v)
        else:
            d[k] = v
    return d

def string_dict(d: dict):
    """
    Convert classes and functions to their name and every object to its string.

    :param dict d: The dict that should be made serializable/writable.
    :returns: The dict with objects converted to their names.
    """
    u = copy.deepcopy(d)
    for k, v in u.items():
        if isinstance(v, collections.abc.Mapping):
            # Dicts
            u[k] = string_dict(u.get(k, {}))
        elif isinstance(v, collections.abc.MutableSequence):
            # Lists
            seq = u.get(k, []).copy()
            for e in seq:
                # Class or function
                if inspect.isclass(e) or inspect.isfunction(e):
                    u[k].append(e.__name__)
                    u[k].remove(e)
                elif not all(isinstance(v_i, (int, float, str)) for v_i in v):
                    # Everything else than int, float, str to str
                    u[k].remove(e)
                    u[k].append(str(e))

        # Class or function
        elif inspect.isclass(v) or inspect.isfunction(v):
            u[k] = v.__name__
        elif isinstance(v, tuple):
            if not all(isinstance(v_i, (int, float, str)) for v_i in v):
                # Tuple with something else than int, float, str
                u[k] = str(v)
        elif not isinstance(v, (int, float, str)):
            # Everything else to string
            u[k] = str(v)
    return u

def crop_slices(shape1, shape2):
    """ From https://github.com/cvlab-epfl/voxel2mesh """
    slices = [slice((sh1 - sh2) // 2, (sh1 - sh2) // 2 + sh2) for sh1, sh2 in zip(shape1, shape2)]
    return slices

def crop_and_merge(tensor1, tensor2):
    """ Crops tensor1 such that it fits the shape of tensor2 and concatenates
    both along channel dimension.
    From https://github.com/cvlab-epfl/voxel2mesh """

    slices = crop_slices(tensor1.size(), tensor2.size())
    slices[0] = slice(None)
    slices[1] = slice(None)
    slices = tuple(slices)

    return torch.cat((tensor1[slices], tensor2), 1)

def sample_outer_surface_in_voxel(volume):
    """ Samples an outer surface in 3D given a volume representation of the
    objects. This is used in wickramasinghe 2020 as ground truth for mesh
    vertices.
    """
    if volume.ndim == 3:
        a = F.max_pool3d(volume[None,None].float(), kernel_size=(3,1,1), stride=1, padding=(1, 0, 0))
        b = F.max_pool3d(volume[None,None].float(), kernel_size=(1,3,1), stride=1, padding=(0, 1, 0))
        c = F.max_pool3d(volume[None,None].float(), kernel_size=(1,1,3), stride=1, padding=(0, 0, 1))
    elif volume.ndim == 4:
        a = F.max_pool3d(volume.unsqueeze(1).float(), kernel_size=(3,1,1), stride=1, padding=(1, 0, 0))
        b = F.max_pool3d(volume.unsqueeze(1).float(), kernel_size=(1,3,1), stride=1, padding=(0, 1, 0))
        c = F.max_pool3d(volume.unsqueeze(1).float(), kernel_size=(1,1,3), stride=1, padding=(0, 0, 1))
    else:
        raise NotImplementedError
    border, _ = torch.max(torch.cat([a,b,c], dim=1), dim=1)
    if volume.ndim == 3: # back to original shape
        border = border.squeeze()
    surface = border - volume.float()
    return surface.long()


def sample_inner_volume_in_voxel(volume):
    """ Samples an inner volume in 3D given a volume representation of the
    objects. This can be seen as 'stripping off' one layer of pixels.

    Attention: 'sample_inner_volume_in_voxel' and
    'sample_outer_surface_in_voxel' are not inverse to each other since
    several volumes can lead to the same inner volume.
    """
    neg_volume = -1 * volume # max --> min
    neg_volume_a = F.pad(neg_volume, (0,0,0,0,1,1)) # Zero-pad
    a = F.max_pool3d(neg_volume_a[None,None].float(), kernel_size=(3,1,1), stride=1)[0]
    neg_volume_b = F.pad(neg_volume, (0,0,1,1,0,0)) # Zero-pad
    b = F.max_pool3d(neg_volume_b[None,None].float(), kernel_size=(1,3,1), stride=1)[0]
    neg_volume_c = F.pad(neg_volume, (1,1,0,0,0,0)) # Zero-pad
    c = F.max_pool3d(neg_volume_c[None,None].float(), kernel_size=(1,1,3), stride=1)[0]
    border, _ = torch.max(torch.cat([a,b,c], dim=0), dim=0)
    border = -1 * border
    inner_volume = torch.logical_and(volume, border)
    # Seems to lead to problems if volume.dtype == torch.uint8
    return inner_volume.type(volume.dtype)

def normalize_max_one(data):
    """ Normalize the input such that the maximum value is 1. """
    max_value = float(data.max())
    return data / max_value

def normalize_plus_minus_one(data):
    """ Normalize the input such that the values are in [-1,1]. """
    max_value = float(data.max())
    assert data.min() >= 0 and max_value > 0, "Elements should be ge 0."
    return 2 * ((data / max_value) - 0.5)

def normalize_min_max(data):
    """ Min- max normalization into [0,1] """
    min_value = float(data.min())
    return (data - min_value) / (data.max() - min_value)

def Euclidean_weights(vertices, edges):
    """ Weights for all edges in terms of Euclidean length between vertices.
    """
    weights = torch.sqrt(torch.sum(
        (vertices[edges[:,0]] - vertices[edges[:,1]])**2,
        dim=1
    ))
    return weights

def score_is_better(old_value, new_value, name):
    """ Decide whether new_value is better than old_value based on the name of
    the score.
    """
    if old_value is None:
        if name in ('JaccardVoxel', 'JaccardMesh'):
            return True, 'max'
        elif name in ('Chamfer'):
            return True, 'min'
        else:
            raise ValueError("Unknown score name.")

    if name in ('JaccardVoxel', 'JaccardMesh'):
        return new_value > old_value, 'max'
    elif name in ('Chamfer'):
        return new_value < old_value, 'min'
    else:
<<<<<<< HEAD
        raise ValueError("Unknown score name.")
=======
        raise ValueError("Unknown score name.")

def mirror_mesh_at_plane(mesh, plane_normal, plane_point):
    """ Mirror a mesh at a plane and return the mirrored mesh.
    The normal should point in the direction of the 'empty' side of the plane,
    i.e. the side where the mesh should be mirrored to.
    """
    # Normalize plane normal
    if not np.isclose(np.sqrt(np.sum(plane_normal ** 2)), 1):
        plane_normal = plane_normal / np.sqrt(np.sum(plane_normal ** 2))

    d = np.dot(plane_normal, plane_point)
    d_verts = -1 * (plane_normal @ mesh.vertices.T - d)
    mirrored_verts = mesh.vertices + 2 * (plane_normal[:,None] * d_verts).T

    # Preserve data type
    mirrored_mesh = Trimesh(mirrored_verts, mesh.faces)\
            if isinstance(mesh, Trimesh) else Mesh(mirrored_verts, mesh.faces)

    return mirrored_mesh

def voxelize_mesh(vertices, faces, shape, n_m_classes, strip=True):
    """ Voxelize the mesh and return a segmentation map of 'shape'. 

    :param vertices: The vertices of the mesh
    :param faces: Corresponding faces as indices to vertices
    :param shape: The shape the output image should have
    :param n_m_classes: The number of mesh classes, i.e., the number of
    different structures in the mesh. This is currently ignored but should be
    implemented at some time.
    :param strip: Whether to strip the outer layer of the voxelized mesh. This
    is often a more accurate representation of the discrete volume occupied by
    the mesh.
    """
    assert len(shape) == 3, "Shape should be 3D"
    voxelized_mesh = torch.zeros(shape, dtype=torch.long)
    vertices = vertices.view(n_m_classes, -1, 3)
    faces = faces.view(n_m_classes, -1, 3)
    unnorm_verts = unnormalize_vertices(
        vertices.view(-1, 3), torch.tensor(shape)[None]
    ).view(n_m_classes, -1, 3)
    pv = Mesh(unnorm_verts, faces).get_occupied_voxels(shape)
    if pv is not None:
        # Occupied voxels are considered to belong to one class
        voxelized_mesh[pv[:,0], pv[:,1], pv[:,2]] = 1
    else:
        # No mesh in the valid range predicted --> keep zeros
        pass

    # Strip outer layer of voxelized mesh
    if strip:
        voxelized_mesh = sample_inner_volume_in_voxel(voxelized_mesh)

    return voxelized_mesh
>>>>>>> aad6bc44
<|MERGE_RESOLUTION|>--- conflicted
+++ resolved
@@ -280,9 +280,6 @@
     elif name in ('Chamfer'):
         return new_value < old_value, 'min'
     else:
-<<<<<<< HEAD
-        raise ValueError("Unknown score name.")
-=======
         raise ValueError("Unknown score name.")
 
 def mirror_mesh_at_plane(mesh, plane_normal, plane_point):
@@ -337,4 +334,3 @@
         voxelized_mesh = sample_inner_volume_in_voxel(voxelized_mesh)
 
     return voxelized_mesh
->>>>>>> aad6bc44
