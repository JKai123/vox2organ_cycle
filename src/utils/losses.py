
""" Loss function collection for convenient calculation over multiple classes
and/or instances of meshes.

    Notation:
        - B: batch size
        - S: number of instances, e.g. steps/positions where the loss is computed in
        the model
        - C: number of channels (= number of classes usually)
        architecture
        - V: number of vertices
        - F: number of faces
"""

__author__ = "Fabi Bongratz"
__email__ = "fabi.bongratz@gmail.com"

from abc import ABC, abstractmethod
from typing import Union

import torch
import pytorch3d.structures
from pytorch3d.structures import Meshes
from pytorch3d.loss import (chamfer_distance,
                            mesh_edge_loss,
                            mesh_laplacian_smoothing,
                            mesh_normal_consistency)
from pytorch3d.ops import sample_points_from_meshes
from torch.cuda.amp import autocast

class MeshLoss(ABC):
    def __str__(self):
        return self.__class__.__name__ + "()"
    def __call__(self, pred_meshes, target):
        """ Mesh loss calculation

        :param pred_meshes: A multidimensional array of predicted meshes of shape
        (S, C), each of type pytorch3d.structures.Meshes
        :param target: A multidimensional array of target points of shape (C)
        i.e. one tensor per class
        :return: The calculated loss.
        """
        mesh_loss = torch.tensor(0).float().cuda()

        S = len(pred_meshes)
        C = len(pred_meshes[0])

        for s in range(S):
            for c in range(C):
                mesh_loss += self.get_loss(pred_meshes[s][c], target[c])

        return mesh_loss

    @abstractmethod
    def get_loss(self,
                 pred_meshes: pytorch3d.structures.Meshes,
                 target: Union[pytorch3d.structures.Pointclouds,
                               pytorch3d.structures.Meshes,
                               tuple,
                               list]):
        pass

class ChamferLoss(MeshLoss):
    """ Chamfer distance between the predicted mesh and randomly sampled
    surface points or a reference mesh. """
    def get_loss(self, pred_meshes, target):
        if isinstance(target, pytorch3d.structures.Pointclouds):
            n_points = torch.min(target.num_points_per_cloud())
            target_ = target
        if isinstance(target, pytorch3d.structures.Meshes):
            n_points = torch.min(target.num_verts_per_mesh())
            target_ = sample_points_from_meshes(target, n_points)
        if isinstance(target, (tuple, list)):
            # target = (verts, normals)
            target_ = target[0] # Only vertices relevant
            n_points = target_.shape[1]
        pred_points = sample_points_from_meshes(pred_meshes, n_points)
        return chamfer_distance(pred_points, target_)[0]

class ChamferAndNormalsLoss(MeshLoss):
    """ Chamfer distance + cosine distance between the vertices and normals of
    the predicted mesh and a reference mesh. """
    def get_loss(self, pred_meshes, target):
        if len(target) != 2:
            raise TypeError("ChamferAndNormalsLoss requires vertices and"\
                            " normals.")
        target_points, target_normals = target
        n_points = target_points.shape[1]
        pred_points, pred_normals = sample_points_from_meshes(
            pred_meshes, n_points, return_normals=True
        )
        d_chamfer, d_cosine = chamfer_distance(pred_points, target_points,
                                               x_normals=pred_normals,
                                               y_normals=target_normals)
        return d_chamfer + 0.1 * d_cosine

class LaplacianLoss(MeshLoss):
<<<<<<< HEAD
    def get_loss(self,
                 pred_meshes: pytorch3d.structures.Meshes,
                 target: pytorch3d.structures.Pointclouds=None):
=======
    def get_loss(self, pred_meshes, target=None):
>>>>>>> aad6bc44
        # Method does not support autocast
        with autocast(enabled=False):
            loss = mesh_laplacian_smoothing(
                Meshes(pred_meshes.verts_padded().float(),
                       pred_meshes.faces_padded().float()),
                method='uniform'
            )
        return loss

class NormalConsistencyLoss(MeshLoss):
    def get_loss(self, pred_meshes, target=None):
        return mesh_normal_consistency(pred_meshes)

class EdgeLoss(MeshLoss):
    def get_loss(self, pred_meshes, target=None):
        return mesh_edge_loss(pred_meshes)

def linear_loss_combine(losses, weights):
    """ Compute the losses in a linear manner, e.g.
    a1 * loss1 + a2 * loss2 + ...

    :param losses: The individual losses.
    :param weights: The weights for the losses.
    :returns: The overall (weighted) loss.
    """
    loss_total = 0
    for loss, weight in zip(losses, weights):
        loss_total += weight * loss

        # wandb.log({loss_func.__name__: loss})

    # wandb.log({'loss_total': loss_total})

    return loss_total

def geometric_loss_combine(losses, weights):
    """ Compute the losses in a geometric manner, e.g.
    (loss1^a1) * (loss2^a2) * ...

    :param losses: The individual losses.
    :param weights: The weights for the losses.
    :returns: The overall (weighted) loss.
    """
    loss_total = 1
    for loss, weight in zip(losses, weights):
        loss_total *= torch.pow(loss, weight)

    return loss_total

def all_linear_loss_combine(voxel_loss_func, voxel_loss_func_weights,
                            voxel_pred, voxel_target,
                            mesh_loss_func, mesh_loss_func_weights,
                            mesh_pred, mesh_target):
    """ Linear combination of all losses. """
    losses = {}
    # Voxel losses
    if voxel_pred is not None:
        if not isinstance(voxel_pred, list):
            # If deep supervision is used, voxel predicition is a list. Therefore,
            # non-list predictions are made compatible
            voxel_pred = [voxel_pred]
        for lf in voxel_loss_func:
            losses[str(lf)] = 0.0
            for vp in voxel_pred:
                losses[str(lf)] += lf(vp, voxel_target)
    # Mesh losses
    for lf in mesh_loss_func:
        losses[str(lf)] = lf(mesh_pred, mesh_target)

    # Merge loss weights into one list
    combined_loss_weights = voxel_loss_func_weights +\
            mesh_loss_func_weights

    loss_total = linear_loss_combine(losses.values(),
                                     combined_loss_weights)

    return losses, loss_total

def voxel_linear_mesh_geometric_loss_combine(voxel_loss_func, voxel_loss_func_weights,
                            voxel_pred, voxel_target,
                            mesh_loss_func, mesh_loss_func_weights,
                            mesh_pred, mesh_target):
    """ Linear combination of voxel losses, geometric combination of mesh losses
    at each step and linear combination of steps and voxel and mesh losses.
    Reference: Kong et al. 2021 """

    # Voxel losses
    voxel_losses = {}
    if voxel_pred is not None:
        if not isinstance(voxel_pred, list):
            # If deep supervision is used, voxel predicition is a list. Therefore,
            # non-list predictions are made compatible
            voxel_pred = [voxel_pred]
        for lf in voxel_loss_func:
            voxel_losses[str(lf)] = 0.0
            for vp in voxel_pred:
                voxel_losses[str(lf)] += lf(vp, voxel_target)
        # Linear combination of voxel_losses
        voxel_loss = linear_loss_combine(voxel_losses.values(),
                                         voxel_loss_func_weights)
    else:
        voxel_loss = 0.0

    # Mesh losses
    mesh_losses_combined = []
    mesh_losses = {str(lf): [] for lf in mesh_loss_func}
    S = len(mesh_pred)
    C = len(mesh_pred[0])
    for s in range(S):
        for c in range(C):
            mesh_losses_sc = {}
            for lf in mesh_loss_func:
                ml = lf([[mesh_pred[s][c]]], [mesh_target[c]])
                mesh_losses_sc[str(lf)] = ml
                mesh_losses[str(lf)].append(ml.detach().cpu()) # log
            # Geometric combination of losses at a certain step and for a
            # certain class
            mesh_loss_sc = geometric_loss_combine(mesh_losses_sc.values(),
                                                  mesh_loss_func_weights)
            mesh_losses_combined.append(mesh_loss_sc)

    # Final loss = voxel_loss + mesh_loss[s1][c1] + mesh_loss[s1][c2] + ...
    loss_total = voxel_loss
    for ml in mesh_losses_combined:
        loss_total += ml

    # Log mean over S and C per loss
    mesh_losses= {k: torch.mean(torch.tensor(v)) for k, v in mesh_losses.items()}

    # All losses in one dictionary
    losses = {**voxel_losses, **mesh_losses}

    return losses, loss_total<|MERGE_RESOLUTION|>--- conflicted
+++ resolved
@@ -95,13 +95,7 @@
         return d_chamfer + 0.1 * d_cosine
 
 class LaplacianLoss(MeshLoss):
-<<<<<<< HEAD
-    def get_loss(self,
-                 pred_meshes: pytorch3d.structures.Meshes,
-                 target: pytorch3d.structures.Pointclouds=None):
-=======
     def get_loss(self, pred_meshes, target=None):
->>>>>>> aad6bc44
         # Method does not support autocast
         with autocast(enabled=False):
             loss = mesh_laplacian_smoothing(
