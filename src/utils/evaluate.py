""" Evaluation of a model """

__author__ = "Fabi Bongratz"
__email__ = "fabi.bongratz@gmail.com"

import os
import logging
import glob

import numpy as np
import torch
from tqdm import tqdm

from utils.modes import ExecModes
from utils.eval_metrics import EvalMetricHandler
from utils.utils import (
    create_mesh_from_voxels,
)
from utils.coordinate_transform import (
    unnormalize_vertices_per_max_dim,
)
from utils.mesh import Mesh
from utils.logging import (
    write_img_if_debug
)
from utils.visualization import show_slices, show_img_with_contour

class ModelEvaluator():
    """ Class for evaluation of models.

    :param eval_dataset: The dataset split that should be used for evaluation.
    :param save_dir: The experiment directory where data can be saved.
    :param n_v_classes: Number of vertex classes.
    :param n_m_classes: Number of mesh classes.
    :param eval_metrics: A list of metrics to use for evaluation.
    :param mc_step_size: Marching cubes step size.
    """
    def __init__(self, eval_dataset, save_dir, n_v_classes, n_m_classes, eval_metrics,
                 mc_step_size=1, **kwargs):
        self._dataset = eval_dataset
        self._save_dir = save_dir
        self._n_v_classes = n_v_classes
        self._n_m_classes = n_m_classes
        self._eval_metrics = eval_metrics
        self._mc_step_size = mc_step_size

        self._mesh_dir = os.path.join(self._save_dir, "meshes")
        if not os.path.isdir(self._mesh_dir):
            os.mkdir(self._mesh_dir)

    def evaluate(self, model, epoch, save_meshes=5):
        results_all = {}
        model_class = model.__class__
        for m in self._eval_metrics:
            results_all[m] = []

        # Iterate over data split
        for i in tqdm(range(len(self._dataset)), desc="Evaluate..."):
            data = self._dataset.get_item_and_mesh_from_index(i)
            write_img_if_debug(data[1].squeeze().cpu().numpy(),
                               "../misc/raw_voxel_target_img_eval.nii.gz")
            write_img_if_debug(data[0].squeeze().cpu().numpy(),
                               "../misc/raw_voxel_input_img_eval.nii.gz")
            with torch.no_grad():
                pred = model(data[0][None].cuda())

            for metric in self._eval_metrics:
                res = EvalMetricHandler[metric](pred, data,
                                                self._n_v_classes,
                                                self._n_m_classes,
                                                model_class)
                results_all[metric].append(res)

            if i < save_meshes: # Store meshes for visual inspection
                filename =\
                        self._dataset.get_file_name_from_index(i).split(".")[0]
                self.store_meshes(pred, data, filename, epoch,
                                  model_class)

        # Just consider means over evaluation set
        results = {k: np.mean(v) for k, v in results_all.items()}

        return results

    def store_meshes(self, pred, data, filename, epoch, model_class,
                     show_all_steps=False, remove_previous=True):
        """ Save predicted meshes and ground truth created with marching
        cubes
        """
        # Remove previously stored files to avoid dumping storage
        if remove_previous:
<<<<<<< HEAD
            for suffix in ("*_meshpred.ply", "*_voxelpred.ply"):
=======
            for suffix in ("*_meshpred.ply", "*_voxelpred.ply",
                           "*_meshpred.png", "*_voxelpred.png"):
>>>>>>> 703653c3
                files_to_delete = glob.glob(os.path.join(
                    self._mesh_dir, filename + suffix
                ))
                for f in files_to_delete:
                    try:
                        os.remove(f)
                    except:
                        print("Error while deleting file ", f)
<<<<<<< HEAD
        # Label
        gt_mesh = data[2]
        gt_filename = filename + "_gt.ply"
        gt_filename = os.path.join(self._mesh_dir, gt_filename)
        if not os.path.isfile(gt_filename):
            # gt file does not exist yet
            gt_mesh.store(gt_filename)
            logging.getLogger(ExecModes.TEST.name).debug(
                "%d vertices in ground truth mesh",
                len(gt_mesh.vertices.view(-1,3))
            )
=======
        # Data
        img = data[0].squeeze()
        # Label
        gt_mesh = data[2]
        ndims = gt_mesh.ndims
        logging.getLogger(ExecModes.TEST.name).debug(
            "%d vertices in ground truth mesh",
            len(gt_mesh.vertices.view(-1, ndims))
        )
        # Store ground truth if it does not exist yet
        if ndims == 3:
            gt_filename = filename + "_gt.ply"
            gt_filename = os.path.join(self._mesh_dir, gt_filename)
            if not os.path.isfile(gt_filename):
                gt_mesh.store(gt_filename)
        else: # 2D
            gt_filename = filename + "_gt.png"
            gt_filename = os.path.join(self._mesh_dir, gt_filename)
            gt_mesh = gt_mesh.to_pytorch3d_Meshes()
            if not os.path.isfile(gt_filename):
                pass
                show_img_with_contour(
                    img,
                    unnormalize_vertices_per_max_dim(
                        gt_mesh.verts_packed(),
                        img.shape
                    ),
                    gt_mesh.faces_packed(),
                    gt_filename
                )
>>>>>>> 703653c3

        # Mesh prediction
        vertices, faces = model_class.pred_to_verts_and_faces(pred)
        if show_all_steps:
            # Visualize meshes of all steps
            for s, (v, f) in enumerate(zip(vertices, faces)):
                pred_mesh = Mesh(v.squeeze().cpu(), f.squeeze().cpu())
                logging.getLogger(ExecModes.TEST.name).debug(
                    "%d vertices in predicted mesh", len(v.view(-1, ndims))
                )
                if ndims == 3:
                    pred_mesh_filename = filename + "_epoch" + str(epoch) +\
                        "_step" + str(s) + "_meshpred.ply"
                    pred_mesh_filename = os.path.join(self._mesh_dir,
                                                      pred_mesh_filename)
                    pred_mesh.store(pred_mesh_filename)
                else: # 2D
                    pred_mesh_filename = filename + "_epoch" + str(epoch) +\
                        "_step" + str(s) + "_meshpred.png"
                    pred_mesh_filename = os.path.join(self._mesh_dir,
                                                      pred_mesh_filename)
                    pred_mesh = pred_mesh.to_pytorch3d_Meshes()
                    show_img_with_contour(
                        img,
                        unnormalize_vertices_per_max_dim(
                            pred_mesh.verts_packed(), img.shape
                        ),
                        pred_mesh.faces_packed(),
                        pred_mesh_filename
                    )
        else:
            # Only visualize last step
            v, f = vertices[-1], faces[-1]
            pred_mesh = Mesh(v.squeeze().cpu(), f.squeeze().cpu())
            logging.getLogger(ExecModes.TEST.name).debug(
                "%d vertices in predicted mesh", len(v.view(-1, ndims))
            )
            if ndims == 3:
                pred_mesh_filename = filename + "_epoch" + str(epoch) +\
                    "_meshpred.ply"
                pred_mesh_filename = os.path.join(self._mesh_dir,
                                                  pred_mesh_filename)
                pred_mesh.store(pred_mesh_filename)
            else: # 2D
                pred_mesh_filename = filename + "_epoch" + str(epoch) +\
                    "_meshpred.png"
                pred_mesh_filename = os.path.join(self._mesh_dir,
                                                  pred_mesh_filename)
                pred_mesh = pred_mesh.to_pytorch3d_Meshes()
                show_img_with_contour(
                    img,
                    unnormalize_vertices_per_max_dim(
                        pred_mesh.verts_packed(),
                        img.shape
                    ),
                    pred_mesh.faces_packed(),
                    pred_mesh_filename
                )

        # Voxel prediction
        voxel_pred = model_class.pred_to_voxel_pred(pred)
        for c in range(1, self._n_v_classes):
            voxel_pred_class = voxel_pred.squeeze()
            voxel_pred_class[voxel_pred_class != c] = 0
            if ndims == 3:
                pred_voxel_filename = filename + "_epoch" + str(epoch) +\
                    "_class" + str(c) + "_voxelpred.ply"
                pred_voxel_filename = os.path.join(self._mesh_dir,
                                                   pred_voxel_filename)
                try:
                    mc_pred_mesh = create_mesh_from_voxels(
                        voxel_pred_class, self._mc_step_size
                    ).to_trimesh(process=True)
                    mc_pred_mesh.export(pred_voxel_filename)
                except ValueError as e:
                    logging.getLogger(ExecModes.TEST.name).warning(
                           "In voxel prediction for file: %s: %s."
                           " This means usually that the prediction"
                           " is all 1.", filename, e)
                except RuntimeError as e:
                    logging.getLogger(ExecModes.TEST.name).warning(
                           "In voxel prediction for file: %s: %s ",
                           filename, e)
                except AttributeError:
                    # No voxel prediction exists
                    pass
            else: # 2D
                pred_voxel_filename = filename + "_epoch" + str(epoch) +\
                    "_class" + str(c) + "_voxelpred.png"
                pred_voxel_filename = os.path.join(self._mesh_dir,
                                                   pred_voxel_filename)
                show_slices(
                    [img.cpu()],
                    [voxel_pred_class.cpu()],
                    pred_voxel_filename
                )<|MERGE_RESOLUTION|>--- conflicted
+++ resolved
@@ -89,12 +89,8 @@
         """
         # Remove previously stored files to avoid dumping storage
         if remove_previous:
-<<<<<<< HEAD
-            for suffix in ("*_meshpred.ply", "*_voxelpred.ply"):
-=======
             for suffix in ("*_meshpred.ply", "*_voxelpred.ply",
                            "*_meshpred.png", "*_voxelpred.png"):
->>>>>>> 703653c3
                 files_to_delete = glob.glob(os.path.join(
                     self._mesh_dir, filename + suffix
                 ))
@@ -103,19 +99,6 @@
                         os.remove(f)
                     except:
                         print("Error while deleting file ", f)
-<<<<<<< HEAD
-        # Label
-        gt_mesh = data[2]
-        gt_filename = filename + "_gt.ply"
-        gt_filename = os.path.join(self._mesh_dir, gt_filename)
-        if not os.path.isfile(gt_filename):
-            # gt file does not exist yet
-            gt_mesh.store(gt_filename)
-            logging.getLogger(ExecModes.TEST.name).debug(
-                "%d vertices in ground truth mesh",
-                len(gt_mesh.vertices.view(-1,3))
-            )
-=======
         # Data
         img = data[0].squeeze()
         # Label
@@ -146,7 +129,6 @@
                     gt_mesh.faces_packed(),
                     gt_filename
                 )
->>>>>>> 703653c3
 
         # Mesh prediction
         vertices, faces = model_class.pred_to_verts_and_faces(pred)
