""" Testing the preprocess operations """

__author__ = "Fabi Bongratz"
__email__ = "fabi.bongratz@gmail.com"

from tqdm import tqdm
import numpy as np

from data.supported_datasets import dataset_split_handler
from utils.visualization import show_slices, show_img_with_contour
from utils.utils import (
    create_mesh_from_voxels,
)
from utils.coordinate_transform import (
    unnormalize_vertices_per_max_dim,
)
<<<<<<< HEAD
from utils.mesh import Mesh
=======
>>>>>>> f8ff2d45

def run_preprocess_check(dataset):
    """ Check preprocessing for cortex data """

    if dataset == 'Cortex':
        hps = {'RAW_DATA_DIR': '/mnt/nas/Data_Neuro/MALC_CSR/',
               'DATASET_SEED': 1532,
               'DATASET_SPLIT_PROPORTIONS': (100, 0, 0),
               # 'PATCH_SIZE': (192, 224, 192),
<<<<<<< HEAD
               # 'PATCH_SIZE': (64, 144, 128),
               'PATCH_SIZE': (128, 128),
               'N_REF_POINTS_PER_STRUCTURE': 10000, # irrelevant for check
               'MESH_TARGET_TYPE': 'mesh',
=======
               'SELECT_PATCH_SIZE': (96, 224, 192),
               'PATCH_SIZE': (64, 144, 128),
               # 'PATCH_SIZE': (64, 64, 64),
               # 'PATCH_SIZE': (128, 128),
               'N_REF_POINTS_PER_STRUCTURE': 10000, # irrelevant for check
               'MESH_TARGET_TYPE': 'mesh',
               'MESH_TYPE': 'freesurfer',
               'REDUCED_FREESURFER': 0.3,
>>>>>>> f8ff2d45
               'STRUCTURE_TYPE': 'white_matter',
               # 'PATCH_ORIGIN': (0, 5, 0),
               # 'PATCH_ORIGIN': (30, 128, 60),
               # 'SELECT_PATCH_SIZE': (96, 208, 176),
               # 'SELECT_PATCH_SIZE': (64, 64, 64),
<<<<<<< HEAD
               'PATCH_MODE': "no",
=======
               'PATCH_MODE': "single-patch",
>>>>>>> f8ff2d45
               'OVERFIT': True
              }
    elif dataset == 'Hippocampus':
        hps = {'RAW_DATA_DIR': '/mnt/nas/Data_Neuro/Task04_Hippocampus',
               'PREPROCESSED_DATA_DIR': None,
               'DATASET_SEED': 1532,
               'DATASET_SPLIT_PROPORTIONS': (100, 0, 0),
               'PATCH_SIZE': (64, 64, 64),
               'N_REF_POINTS_PER_STRUCTURE': 1400, # irrelevant for check
               'OVERFIT': False,
               'MC_STEP_SIZE': 1
              }
    else:
        raise ValueError("Unknown dataset.")

    hps_lower = dict((k.lower(), v) for k, v in hps.items())

    # No augmentation
    print("Loading data...")
    training_set,\
            _,\
            _ = dataset_split_handler[dataset](augment_train=False,
                                                save_dir="../misc",
                                                **hps_lower)
    if dataset == 'Cortex':
        mel = training_set.mean_edge_length()
        print(f"Mean edge length in dataset: {mel:.7f}")

    if training_set.ndims == 3:
        training_set.check_data()

    # Augmentation
    if training_set.ndims == 3:
        print("Loading data...")
        training_set_augment,\
                _,\
                _ = dataset_split_handler[dataset](augment_train=True,
                                                    save_dir="../misc",
                                                    **hps_lower)

        training_set_augment.check_data()
    else:
        training_set_augment = None

    n_samples = np.min((6, len(training_set)))
    for iter_in_epoch in tqdm(range(n_samples), desc="Creating visuals...", position=0, leave=True):
        # w/o augmentation
        img, label, mesh = training_set.get_item_and_mesh_from_index(iter_in_epoch)
        img, label = img.squeeze(), label.squeeze()
        shape = img.shape
        assert shape == label.shape, "Shapes should be identical."
        if training_set.ndims == 3:
            img_slices = [img[shape[0]//2, :, :],
                          img[:, shape[1]//2, :],
                          img[:, :, shape[2]//2]]
            label_slices = [label[shape[0]//2, :, :],
                          label[:, shape[1]//2, :],
                          label[:, :, shape[2]//2]]
            mesh.store("../misc/mesh" + str(iter_in_epoch) + ".ply")
            mc_mesh = create_mesh_from_voxels(label)
            mc_mesh.store("../misc/mesh" + str(iter_in_epoch) + "mc.ply")
            show_slices(img_slices, label_slices, "../misc/img" +\
                        str(iter_in_epoch) + ".png")
            show_slices(img_slices, None, "../misc/img" +\
                        str(iter_in_epoch) + "_nolabel.png")
        else: # 2D
            mesh = mesh.to_pytorch3d_Meshes()
            show_img_with_contour(
                img,
                unnormalize_vertices_per_max_dim(mesh.verts_packed(),
                                                 img.shape),
                mesh.faces_packed(),
                "../misc/img_and_contour" + str(iter_in_epoch) + ".png"
            )
            show_slices([img], [label], "../misc/img_and_gt_" +\
                        str(iter_in_epoch) + ".png")

        # /w augmentation
        if training_set_augment is not None:
            img, label, mesh = training_set_augment.get_item_and_mesh_from_index(iter_in_epoch)
            img, label = img.squeeze(), label.squeeze()
            shape = img.shape
            assert shape == label.shape, "Shapes should be identical."
            img_slices = [img[shape[0]//2, :, :],
                          img[:, shape[1]//2, :],
                          img[:, :, shape[2]//2]]
            label_slices = [label[shape[0]//2, :, :],
                          label[:, shape[1]//2, :],
                          label[:, :, shape[2]//2]]
            mesh.store("../misc/mesh" + str(iter_in_epoch) + "_augment.ply")
            mc_mesh = create_mesh_from_voxels(label)
            mc_mesh.store("../misc/mesh" + str(iter_in_epoch) + "mc_augment.ply")
            show_slices(img_slices, label_slices, "../misc/img" +\
                        str(iter_in_epoch) + "_augment.png")
            show_slices(img_slices, None, "../misc/img" +\
                        str(iter_in_epoch) + "_augment_nolabel.png")

    print("Results written to ../misc/")

if __name__ == '__main__':
    run_preprocess_check('Cortex')<|MERGE_RESOLUTION|>--- conflicted
+++ resolved
@@ -14,10 +14,6 @@
 from utils.coordinate_transform import (
     unnormalize_vertices_per_max_dim,
 )
-<<<<<<< HEAD
-from utils.mesh import Mesh
-=======
->>>>>>> f8ff2d45
 
 def run_preprocess_check(dataset):
     """ Check preprocessing for cortex data """
@@ -27,12 +23,6 @@
                'DATASET_SEED': 1532,
                'DATASET_SPLIT_PROPORTIONS': (100, 0, 0),
                # 'PATCH_SIZE': (192, 224, 192),
-<<<<<<< HEAD
-               # 'PATCH_SIZE': (64, 144, 128),
-               'PATCH_SIZE': (128, 128),
-               'N_REF_POINTS_PER_STRUCTURE': 10000, # irrelevant for check
-               'MESH_TARGET_TYPE': 'mesh',
-=======
                'SELECT_PATCH_SIZE': (96, 224, 192),
                'PATCH_SIZE': (64, 144, 128),
                # 'PATCH_SIZE': (64, 64, 64),
@@ -41,17 +31,12 @@
                'MESH_TARGET_TYPE': 'mesh',
                'MESH_TYPE': 'freesurfer',
                'REDUCED_FREESURFER': 0.3,
->>>>>>> f8ff2d45
                'STRUCTURE_TYPE': 'white_matter',
                # 'PATCH_ORIGIN': (0, 5, 0),
                # 'PATCH_ORIGIN': (30, 128, 60),
                # 'SELECT_PATCH_SIZE': (96, 208, 176),
                # 'SELECT_PATCH_SIZE': (64, 64, 64),
-<<<<<<< HEAD
-               'PATCH_MODE': "no",
-=======
                'PATCH_MODE': "single-patch",
->>>>>>> f8ff2d45
                'OVERFIT': True
               }
     elif dataset == 'Hippocampus':
