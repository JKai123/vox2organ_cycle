--- conflicted
+++ resolved
@@ -25,11 +25,7 @@
 from utils.logging import measure_time
 from utils.utils_voxel2meshplusplus.custom_layers import IdLayer
 from utils.mesh import MeshesOfMeshes
-<<<<<<< HEAD
-from utils.utils import (
-=======
 from utils.coordinate_transform import (
->>>>>>> 703653c3
     normalize_vertices,
     unnormalize_vertices,
     unnormalize_vertices_per_max_dim,
@@ -51,11 +47,7 @@
                  propagate_coords: bool,
                  patch_size: Tuple[int, int, int],
                  aggregate_indices: Tuple[Tuple[int]],
-<<<<<<< HEAD
-                 dim: int=3,
-=======
                  ndims: int=3,
->>>>>>> 703653c3
                  aggregate: str='trilinear',
                  n_residual_blocks: int=3,
                  n_f2f_hidden_layer: int=2):
@@ -81,10 +73,7 @@
         self.use_adoptive_unpool = use_adoptive_unpool
         self.GC = GC
         self.patch_size = patch_size
-<<<<<<< HEAD
-=======
         self.ndims = ndims
->>>>>>> 703653c3
 
         # Aggregation of voxel features
         self.aggregate = aggregate
@@ -153,15 +142,9 @@
         sphere_vertices = torch.from_numpy(sphere_vertices).cuda().float()
 
         # Normalize template
-<<<<<<< HEAD
-        if "icosahedron" in sphere_path:
-            self.sphere_vertices = normalize_vertices_per_max_dim(
-                unnormalize_vertices(sphere_vertices.view(-1,3), patch_size),
-=======
         if "icosahedron" in sphere_path or "icocircle" in sphere_path:
             self.sphere_vertices = normalize_vertices_per_max_dim(
                 unnormalize_vertices(sphere_vertices.view(-1,self.ndims), patch_size),
->>>>>>> 703653c3
                 patch_size
             ).view(sphere_vertices.shape)[None]
         else:
@@ -252,19 +235,11 @@
                 # Mesh coordinates for F.grid_sample
                 verts_img_co = normalize_vertices(
                     unnormalize_vertices_per_max_dim(
-<<<<<<< HEAD
-                        vertices_padded.view(-1, 3),
-                        self.patch_size
-                    ),
-                    self.patch_size
-                ).view(batch_size, -1, 3)
-=======
                         vertices_padded.view(-1, self.ndims),
                         self.patch_size
                     ),
                     self.patch_size
                 ).view(batch_size, -1, self.ndims)
->>>>>>> 703653c3
 
                 # Latent features of vertices from voxels
                 # Avoid bug related to automatic mixed precision, see also
