""" Voxel2Mesh++ """

__author__ = "Fabi Bongratz"
__email__ = "fabi.bongratz@gmail.com"

from itertools import chain
from typing import Union, Tuple
from deprecated import deprecated

import numpy as np
import torch.nn as nn
import torch
import torch.nn.functional as F
from pytorch3d.structures import Meshes, Pointclouds
from torch.cuda.amp import autocast

from utils.utils import (
    crop_and_merge,
    sample_outer_surface_in_voxel,
<<<<<<< HEAD
    normalize_vertices_per_max_dim)
=======
)
from utils.coordinate_transform import normalize_vertices_per_max_dim
>>>>>>> 703653c3
from utils.utils_voxel2meshplusplus.graph_conv import (
    Feature2VertexLayer,
    Features2Features)
from utils.utils_voxel2mesh.feature_sampling import LearntNeighbourhoodSampling
from utils.utils_voxel2mesh.file_handle import read_obj
from utils.utils_voxel2mesh.unpooling import uniform_unpool, adoptive_unpool
from utils.modes import ExecModes
from utils.logging import measure_time, write_scatter_plot_if_debug
from utils.mesh import verts_faces_to_Meshes

from models.u_net import UNetLayer, ResidualUNet
from models.base_model import V2MModel
from models.graph_net import GraphDecoder

class Voxel2MeshPlusPlus(V2MModel):
    """ Voxel2MeshPlusPlus

    Based on Voxel2Mesh from
    https://github.com/cvlab-epfl/voxel2mesh

    :param ndims: Number of input dimensions, only tested with ndims=3
    :param n_v_classes: Number of vertex classes to distinguish
    :param n_m_classes: Number of mesh classes to distinguish. This is included
    for compatibility but has not effect since support for mesh classes has
    been added later in Voxel2MeshPlusPlusGeneric
    :param patch_shape: The shape of the input patches, e.g. (64, 64, 64)
    :param num_input_channels: The number of channels of the input image.
    :param first_layer_channels: The number of channels of the first encoder
    layer. The number of channels of many other channels is derived from this
    number.
    :param steps: The number of encoder/decoder steps - 1 (counting only the
    ones with skip connection)
    :param graph_conv_layer_count: The number of hidden layers in the
    feature-to-feature block
    :param batch_norm: Whether or not to apply batch norm at layers.
    :param mesh_template: The mesh template that is deformed thoughout a
    forward pass.
    :param unpool_indices: Indicates the steps at which unpooling is performed. This
    has no impact on the model architecture and can be changed even after
    training.
    :param adoptive_unpool: Discard vertices that did not deform much to reduce
    number of vertices where appropriate (e.g. where curvature is low)
    """

    def __init__(self,
                 ndims: int,
                 n_v_classes: int,
                 n_m_classes: int,
                 patch_shape,
                 num_input_channels,
                 first_layer_channels,
                 steps,
                 graph_conv_layer_count,
                 batch_norm,
                 mesh_template,
                 unpool_indices,
                 use_adoptive_unpool: bool,
                 **kwargs
                 ):
        super().__init__()

        self.steps = steps

        if ndims == 3:
            self.max_pool = nn.MaxPool3d(2)
        elif ndims == 2:
            self.max_pool = nn.MaxPool2d(2)
        else:
            raise ValueError("Invalid number of dimensions")

        self.n_v_classes = n_v_classes
        self.unpool_indices = unpool_indices
        self.use_adoptive_unpool = use_adoptive_unpool

        ConvLayer = nn.Conv3d if ndims == 3 else nn.Conv2d
        ConvTransposeLayer = nn.ConvTranspose3d if ndims == 3 else nn.ConvTranspose2d

        '''  Down layers '''
        down_layers = [UNetLayer(num_input_channels, first_layer_channels, ndims)]
        for i in range(1, steps + 1):
            conv_layer = UNetLayer(first_layer_channels * 2 ** (i - 1),
                                         first_layer_channels * 2 ** i, ndims)
            down_layers.append(conv_layer)
        self.down_layers = down_layers
        self.encoder = nn.Sequential(*down_layers)

        ''' Up layers '''
        self.skip_count = []
        self.latent_features_count = []
        for i in range(steps+1):
            self.skip_count += [first_layer_channels * 2 ** (steps-i)]
            self.latent_features_count += [32]

        # Dimensionality of vertex coordinates
        dim = 3

        up_std_conv_layers = []
        up_f2f_layers = []
        up_f2v_layers = []
        for i in range(steps+1):
            graph_unet_layers = [None] # No layer for class 0 needed
            feature2vertex_layers = [None] # No layer for class 0 needed
            skip = LearntNeighbourhoodSampling(patch_shape, steps, self.skip_count[i], i)
            if i == 0:
                # Lowest decoder level
                grid_upconv_layer = None
                grid_unet_layer = None
                for _ in range(1, self.n_v_classes):
                    graph_unet_layers += [Features2Features(self.skip_count[i] + dim,
                                                            self.latent_features_count[i],
                                                            hidden_layer_count=graph_conv_layer_count)]

            else:
                # All but lowest decoder levels
                grid_upconv_layer = ConvTransposeLayer(in_channels=first_layer_channels * 2 ** (steps - i + 1),
                                                       out_channels=first_layer_channels * 2**(steps-i),
                                                       kernel_size=2,
                                                       stride=2)
                grid_unet_layer = UNetLayer(first_layer_channels * 2 ** (steps - i + 1),
                                            first_layer_channels * 2**(steps-i),
                                            ndims)
                for _ in range(1, self.n_v_classes):
                    graph_unet_layers += [Features2Features(
                        self.skip_count[i] + self.latent_features_count[i-1] + dim,
                        self.latent_features_count[i],
                        hidden_layer_count=graph_conv_layer_count,
                        batch_norm=batch_norm)]

            for _ in range(1, self.n_v_classes):
                feature2vertex_layers +=\
                    [Feature2VertexLayer(self.latent_features_count[i],
                                         hidden_layer_count=3,
                                         batch_norm=batch_norm)]

            up_std_conv_layers.append((skip, grid_upconv_layer, grid_unet_layer))
            up_f2f_layers.append(graph_unet_layers)
            up_f2v_layers.append(feature2vertex_layers)

        self.up_std_conv_layers = up_std_conv_layers
        self.up_f2f_layers = up_f2f_layers
        self.up_f2v_layers = up_f2v_layers

        self.decoder_std_conv = nn.Sequential(*chain(*up_std_conv_layers))
        self.decoder_f2f = nn.Sequential(*chain(*up_f2f_layers))
        self.decoder_f2v = nn.Sequential(*chain(*up_f2v_layers))

        ''' Final layer (for voxel decoder)'''
        self.final_layer =\
            ConvLayer(in_channels=first_layer_channels,
                      out_channels=self.n_v_classes, kernel_size=1)

        sphere_path=mesh_template
        sphere_vertices, sphere_faces = read_obj(sphere_path)
        sphere_vertices = torch.from_numpy(sphere_vertices).cuda().float()
        self.sphere_vertices = sphere_vertices/torch.sqrt(torch.sum(sphere_vertices**2, dim=1)[:,None])[None]
        self.sphere_faces = torch.from_numpy(sphere_faces).cuda().long()[None]

    @property
    def unpool_indices(self):
        return self._unpool_indices

    @unpool_indices.setter
    def unpool_indices(self, indices):
        """ Set the unpool indices """
        if len(indices) != self.steps + 1:
            raise ValueError("Invalid unpool indices.")
        self._unpool_indices = indices

    @property
    def use_adoptive_unpool(self):
        return self._use_adoptive_unpool

    @use_adoptive_unpool.setter
    def use_adoptive_unpool(self, value: bool):
        """ Define adoptive unpooling """
        self._use_adoptive_unpool = value

    @measure_time
    def forward(self, x):

        batch_size = x.shape[0]

        # Batch of template meshes
        temp_vertices = torch.cat(batch_size * [self.sphere_vertices], dim=0)
        temp_faces = torch.cat(batch_size * [self.sphere_faces], dim=0)
        temp_meshes = Meshes(verts=list(temp_vertices), faces=list(temp_faces))

        # First encoder layer
        x = self.down_layers[0](x)
        down_outputs = [x]

        # Pass through encoder
        for unet_layer in self.down_layers[1:]:
            x = self.max_pool(x)
            x = unet_layer(x)
            down_outputs.append(x)

        # A separate mesh prediction per class (None for background class 0)
        pred = [None] * self.n_v_classes
        for k in range(1, self.n_v_classes):
            # See definition of the prediction at the end of the function
            pred[k] = [[temp_meshes.clone(),
                        temp_meshes.clone(),
                        None,
                        None]]

        # Iterate over decoder steps
        for i, ((skip_connection, grid_upconv_layer, grid_unet_layer),
                up_f2f_layers,
                up_f2v_layers,
                down_output,
                skip_amount,
                do_unpool) in enumerate(zip(self.up_std_conv_layers,
                                            self.up_f2f_layers,
                                            self.up_f2v_layers,
                                            down_outputs[::-1],
                                            self.skip_count,
                                            self.unpool_indices)
                                        ):

            if grid_upconv_layer is not None and i > 0:
                x = grid_upconv_layer(x)
                x = crop_and_merge(down_output, x)
                x = grid_unet_layer(x)
            elif grid_upconv_layer is None:
                x = down_output
            else:
                raise ValueError("Unknown behavior")

            # Avoid bug related to automatic mixed precision, see also
            # https://github.com/pytorch/pytorch/issues/42218
            with autocast(enabled=False):
                # Iterate over classes ignoring background class 0
                for k in range(1, self.n_v_classes):

                    # Load mesh information from previous iteration for class k
                    prev_meshes = pred[k][i][0]
                    vertices_padded = prev_meshes.verts_padded()[:,:,-3:] # (B,V,3)
                    latent_features_padded = prev_meshes.verts_padded()[:,:,:-3] # (B,V,latent_features_count)
                    faces_padded = prev_meshes.faces_padded() # (B,F,3)

                    # Load template from previous step
                    temp_meshes = pred[k][i][1]
                    temp_vertices_padded = temp_meshes.verts_padded() # (B,V,3)
                    graph_unet_layer = up_f2f_layers[k]
                    feature2vertex = up_f2v_layers[k]

                    if do_unpool == 1:
                        faces_prev = faces_padded
                        _, N_prev, _ = vertices_padded.shape

                        # Get candidate vertices using uniform unpool
                        vertices_padded,\
                                faces_padded_new = uniform_unpool(vertices_padded,
                                                      faces_padded,
                                                      identical_face_batch=False)
                        latent_features_padded, _ = uniform_unpool(latent_features_padded,
                                                      faces_padded,
                                                      identical_face_batch=False)
                        temp_vertices_padded, _ = uniform_unpool(temp_vertices_padded,
                                                      faces_padded,
                                                      identical_face_batch=True)
                        faces_padded = faces_padded_new

                    # Latent features of vertices
                    skipped_features = skip_connection(
                        # Cast x to float32 (comes from autocast region)
                        x[:,:skip_amount].float(), vertices_padded
                    )
                    if latent_features_padded.nelement() > 0:
                        latent_features_padded = torch.cat([latent_features_padded,
                                                     skipped_features,
                                                     vertices_padded], dim=2)
                    else:
                        # First decoder step: No latent features from previous step
                        latent_features_padded = torch.cat([skipped_features,
                                                     vertices_padded], dim=2)

                    # New latent features
                    N_new = latent_features_padded.shape[1]
                    new_meshes = Meshes(latent_features_padded, faces_padded)
                    edges_packed = new_meshes.edges_packed()
                    latent_features_packed = new_meshes.verts_packed()
                    latent_features_packed =\
                        graph_unet_layer(latent_features_packed, edges_packed)

                    # Move vertices
                    deltaV_packed = feature2vertex(latent_features_packed,
                                                   edges_packed)
                    deltaV_padded = deltaV_packed.view(batch_size, N_new, -1)
                    vertices_packed = new_meshes.verts_packed()[:,-3:]
                    vertices_packed = vertices_packed + deltaV_packed

                    # Latent features = (latent features, vertex positions)
                    latent_features_packed = torch.cat([latent_features_packed,
                                                       vertices_packed], dim=1)
                    # !Requires all meshes to have the same number of vertices!
                    latent_features_padded =\
                        latent_features_packed.view(batch_size, N_new, -1)

                    # Final meshes
                    new_meshes = Meshes(latent_features_padded,
                                        new_meshes.faces_padded())

                    if do_unpool == 1 and self.use_adoptive_unpool:
                        raise NotImplementedError("Adoptive unpooling changes the"\
                                                  " number of vertices for each"\
                                                  " mesh which is currently"\
                                                  " expected to lead to problems.")
                        # Discard the vertices that were introduced from the uniform unpool and didn't deform much
                        # vertices, faces, latent_features, temp_vertices_padded = adoptive_unpool(vertices, faces_prev, sphere_vertices, latent_features, N_prev)

                    # Voxel prediction
                    voxel_pred = self.final_layer(x.float()) if i == len(self.up_std_conv_layers) - 1 else None

                    # Template meshes
                    new_temp_meshes = Meshes(temp_vertices_padded, faces_padded)

                # pred for one class at one decoder step has the form
                # [ - batch of pytorch3d prediction Meshes with the last 3 features
                #     being the actual coordinates
                #   - batch of pytorch3d template Meshes (primarily for debugging)
                #   - batch of voxel predictions,
                #   - batch of displacements]
                pred[k] += [[new_meshes, new_temp_meshes, voxel_pred,
                             deltaV_padded]]

        return pred

    def save(self, path):
        """ Save model with its parameters to the given path.
        Conventionally the path should end with "*.model".

        :param str path: The path where the model should be saved.
        """

        torch.save(self.state_dict(), path)

    @staticmethod
    @measure_time
    @deprecated
    def convert_data(data, n_v_classes, mode):
        """ Convert data such that it's compatible with the above voxel2mesh
        implementation.
        """
        x, y = data[0].cuda(), data[1].cuda() # chop
        if x.ndim == 3:
            x = x[None]
        if y.ndim == 3:
            y = y[None]
        shape = torch.tensor(y.shape[1:]) # (D, H, W)
        batch_size = y.shape[0]
        surface_points_normalized_all = []
        for c in range(1, n_v_classes):
            y_outer = sample_outer_surface_in_voxel((y==c).long())
            surface_points = torch.nonzero(y_outer)
            # Coord. 0 = index of data within batch
            batch_ids = surface_points[:,0]
            # Point coordinates
            surface_points_normalized = normalize_vertices_per_max_dim(
                surface_points[:,1:], shape
            )

            surface_points_normalized_batch = []
            # Iterate over minibatch
            for b in range(batch_size):
                points = surface_points_normalized[batch_ids == b]

                # debug
                write_scatter_plot_if_debug(points,
                                            "../misc/surface_points.png")
                perm = torch.randperm(len(points))
                point_count = 3000
                # randomly pick 3000 points
                surface_points_normalized_batch +=\
                    [points[perm[:np.min([len(perm), point_count])]].cuda()]

            surface_points_normalized_all +=\
                [Pointclouds(surface_points_normalized_batch)]

        if mode == ExecModes.TRAIN:
            voxel2mesh_data = {'x': x.float().unsqueeze(1),
                    'y_voxels': y.long(),
                    'surface_points': surface_points_normalized_all
                    }
        elif mode == ExecModes.TEST:
            voxel2mesh_data = {'x': x.float().unsqueeze(1),
                       'y_voxels': y.long(),
                       'vertices_mc': data[2].vertices.cuda(),
                       'faces_mc': data[2].faces.cuda(),
                       'surface_points': surface_points_normalized_all
                       }
        else:
            raise ValueError("Unknown execution mode.")

        return voxel2mesh_data

    @staticmethod
    def pred_to_displacements(pred):
        """ Get the vertex displacements of shape (S,C)
        """
        C = len(pred)
        S = len(pred[1])

        displacements = []
        for s in range(S):
            if s > 0: # No displacements for step 0
                ds = []
                for c in range(C):
                    # No vertices for background
                    if c != 0:
                        _, _, _, disps = pred[c][s]
                        # Mean over vertices since t|V| can vary among steps
                        ds.append(disps.mean(dim=1, keepdim=True))
                displacements.append(torch.stack(ds))
        displacements = torch.stack(displacements)

        return displacements

    @staticmethod
    def pred_to_voxel_pred(pred):
        """ Get the voxel prediction with argmax over classes applied """
        return pred[-1][-1][2].argmax(dim=1).squeeze()

    @staticmethod
    def pred_to_raw_voxel_pred(pred):
        """ Get the voxel prediction per class """
        return pred[-1][-1][2]

    @staticmethod
    def pred_to_verts_and_faces(pred):
        """ Get the vertices and faces of shape (S,C)
        """
        C = len(pred)
        S = len(pred[1])

        vertices = np.empty((S,C), object)
        faces = np.empty((S,C), object)
        for s in range(S):
            for c in range(C):
                # No vertices and faces for background
                if c != 0:
                    meshes, _, _, _ = pred[c][s]
                    vertices[s,c] = meshes.verts_padded()[:,:,-3:]
                    faces[s,c] = meshes.faces_padded()

        return vertices, faces

    @staticmethod
    def pred_to_pred_meshes(pred):
        """ Create valid prediction meshes """
        vertices, faces = Voxel2MeshPlusPlus.pred_to_verts_and_faces(pred)
        # Ignore step 0 and class 0
        pred_meshes = verts_faces_to_Meshes(vertices[1:,1:], faces[1:,1:], 2) # pytorch3d

        return pred_meshes


class Voxel2MeshPlusPlusGeneric(V2MModel):
    """ Voxel2MeshPlusPlus with features taken either from the encoder or the
    decoder. The primary reference for this implementation is
    https://arxiv.org/abs/2102.07899.

    :param n_v_classes: Number of voxel classes to distinguish
    :param n_m_classes: Number of mesh classes to distinguish
    :param patch_shape: The shape of the input patches, e.g. (64, 64, 64)
    :param num_input_channels: The number of channels of the input image.
    :param encoder_channels: The number of channels of the encoder
    :param decoder_channels: The number of channels of the decoder
    :param graph_channels: The number of graph features per graph layer
    :param batch_norm: Whether or not to apply batch norm at graph layers.
    :param mesh_template: The mesh template that is deformed thoughout a
    forward pass.
    :param unpool_indices: Indicates the steps at which unpooling is performed. This
    has no impact on the model architecture and can be changed even after
    training.
    :param use_adoptive_unpool: Discard vertices that did not deform much to reduce
    number of vertices where appropriate (e.g. where curvature is low). Not
    implemented at the moment.
    :param weighted_edges: Whether or not to use graph convolutions with
    length-weighted edges.
    :param voxel_decoder: Whether or not to use a voxel decoder
    :param GC: The graph conv implementation to use
    :param propagate_coords: Whether to propagate coordinates in the graph conv
    :param patch_size: The used patch size of input images.
    :param aggregate_indices: Where to take the features from the UNet
    :param p_dropout: Dropout probability for UNet blocks
<<<<<<< HEAD
=======
    :param ndims: Dimensionality of images
>>>>>>> 703653c3
    """

    def __init__(self,
                 n_v_classes: int,
                 n_m_classes: int,
                 patch_shape: Union[list, tuple],
                 num_input_channels: int,
                 encoder_channels: Union[list, tuple],
                 decoder_channels: Union[list, tuple],
                 graph_channels: Union[list, tuple],
                 norm: str,
                 mesh_template: str,
                 unpool_indices: Union[list, tuple],
                 use_adoptive_unpool: bool,
                 deep_supervision: bool,
                 weighted_edges: bool,
                 voxel_decoder: bool,
                 gc,
                 propagate_coords: bool,
                 patch_size: Tuple[int, int, int],
                 aggregate_indices: Tuple[Tuple[int]],
                 p_dropout: float,
<<<<<<< HEAD
=======
                 ndims: int,
>>>>>>> 703653c3
                 **kwargs
                 ):
        super().__init__()

        # Voxel network
        self.voxel_net = ResidualUNet(num_classes=n_v_classes,
                                      num_input_channels=num_input_channels,
                                      patch_shape=patch_shape,
                                      down_channels=encoder_channels,
                                      up_channels=decoder_channels,
                                      deep_supervision=deep_supervision,
                                      voxel_decoder=voxel_decoder,
<<<<<<< HEAD
                                      p_dropout=p_dropout)
=======
                                      p_dropout=p_dropout,
                                      ndims=ndims)
>>>>>>> 703653c3
        # Graph network
        aggregate = 'trilinear' if ndims == 3 else 'bilinear'
        self.graph_net = GraphDecoder(norm=norm,
                                      mesh_template=mesh_template,
                                      unpool_indices=unpool_indices,
                                      use_adoptive_unpool=use_adoptive_unpool,
                                      graph_channels=graph_channels,
                                      skip_channels=encoder_channels+decoder_channels,
                                      weighted_edges=weighted_edges,
                                      propagate_coords=propagate_coords,
                                      patch_size=patch_size,
                                      aggregate_indices=aggregate_indices,
<<<<<<< HEAD
                                      GC=gc)
=======
                                      aggregate=aggregate,
                                      GC=gc,
                                      ndims=ndims)
>>>>>>> 703653c3

    @measure_time
    def forward(self, x):

        encoder_skips, decoder_skips, seg_out = self.voxel_net(x)
        pred_meshes, pred_deltaV = self.graph_net(encoder_skips + decoder_skips)

        # pred has the form
        # ( - batch of pytorch3d prediction Meshes with the last 3 features
        #     being the actual coordinates
        #   - batch of voxel predictions,
        #   - batch of displacements)
        pred = (pred_meshes, seg_out, pred_deltaV)

        return pred

    def save(self, path):
        """ Save model with its parameters to the given path.
        Conventionally the path should end with "*.model".

        :param str path: The path where the model should be saved.
        """

        torch.save(self.state_dict(), path)

    @staticmethod
    @measure_time
    @deprecated
    def convert_data(data, n_v_classes, mode):
        """ Convert data such that it's compatible with the above voxel2mesh
        implementation. Currently, it's the same as for Voxel2MeshPlusPlus but
        it may change in the future.
        """
        return Voxel2MeshPlusPlus.convert_data(data, n_v_classes, mode)

    @staticmethod
    def pred_to_displacements(pred):
        """ Get the vertex displacements of shape (S,C)
        """
        # No displacements for step 0
        displacements = pred[2][1:]
        # Mean over vertices since t|V| can vary among steps
        displacements = [d.mean(dim=2, keepdim=True) for d in displacements]
        displacements = torch.stack(displacements)

        return displacements

    @staticmethod
    def pred_to_voxel_pred(pred):
        """ Get the final voxel prediction with argmax over classes applied """
        if pred[1] is not None:
            return pred[1][-1].argmax(dim=1).squeeze()
        return None

    @staticmethod
    def pred_to_raw_voxel_pred(pred):
        """ Get the voxel prediction per class. May be a list if deep
        supervision is used. """
        return pred[1]

    @staticmethod
    def pred_to_verts_and_faces(pred):
        """ Get the vertices and faces of shape (S,C)
        """
        C = pred[0][0].verts_padded().shape[1]
        S = len(pred[0])

        vertices = []
        faces = []
        meshes = pred[0]
        for s, m in enumerate(meshes):
            v_s = []
            f_s = []
            for c in range(C):
                v_s.append(m.verts_padded()[:,c,:,:])
                f_s.append(m.faces_padded()[:,c,:,:])
            vertices.append(torch.stack(v_s))
            faces.append(torch.stack(f_s))

        return vertices, faces

    @staticmethod
    def pred_to_pred_meshes(pred):
        """ Create valid prediction meshes of shape (S,C) """
        vertices, faces = Voxel2MeshPlusPlusGeneric.pred_to_verts_and_faces(pred)
        pred_meshes = verts_faces_to_Meshes(vertices, faces, 2) # pytorch3d

        return pred_meshes<|MERGE_RESOLUTION|>--- conflicted
+++ resolved
@@ -17,12 +17,8 @@
 from utils.utils import (
     crop_and_merge,
     sample_outer_surface_in_voxel,
-<<<<<<< HEAD
-    normalize_vertices_per_max_dim)
-=======
 )
 from utils.coordinate_transform import normalize_vertices_per_max_dim
->>>>>>> 703653c3
 from utils.utils_voxel2meshplusplus.graph_conv import (
     Feature2VertexLayer,
     Features2Features)
@@ -510,10 +506,7 @@
     :param patch_size: The used patch size of input images.
     :param aggregate_indices: Where to take the features from the UNet
     :param p_dropout: Dropout probability for UNet blocks
-<<<<<<< HEAD
-=======
     :param ndims: Dimensionality of images
->>>>>>> 703653c3
     """
 
     def __init__(self,
@@ -536,10 +529,7 @@
                  patch_size: Tuple[int, int, int],
                  aggregate_indices: Tuple[Tuple[int]],
                  p_dropout: float,
-<<<<<<< HEAD
-=======
                  ndims: int,
->>>>>>> 703653c3
                  **kwargs
                  ):
         super().__init__()
@@ -552,12 +542,8 @@
                                       up_channels=decoder_channels,
                                       deep_supervision=deep_supervision,
                                       voxel_decoder=voxel_decoder,
-<<<<<<< HEAD
-                                      p_dropout=p_dropout)
-=======
                                       p_dropout=p_dropout,
                                       ndims=ndims)
->>>>>>> 703653c3
         # Graph network
         aggregate = 'trilinear' if ndims == 3 else 'bilinear'
         self.graph_net = GraphDecoder(norm=norm,
@@ -570,13 +556,9 @@
                                       propagate_coords=propagate_coords,
                                       patch_size=patch_size,
                                       aggregate_indices=aggregate_indices,
-<<<<<<< HEAD
-                                      GC=gc)
-=======
                                       aggregate=aggregate,
                                       GC=gc,
                                       ndims=ndims)
->>>>>>> 703653c3
 
     @measure_time
     def forward(self, x):
